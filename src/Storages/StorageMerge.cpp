#include <DataStreams/narrowBlockInputStreams.h>
#include <DataStreams/OneBlockInputStream.h>
#include <DataStreams/materializeBlock.h>
#include <Storages/StorageMerge.h>
#include <Storages/StorageFactory.h>
#include <Storages/VirtualColumnUtils.h>
#include <Storages/AlterCommands.h>
#include <Interpreters/TreeRewriter.h>
#include <Interpreters/ExpressionActions.h>
#include <Interpreters/evaluateConstantExpression.h>
#include <Interpreters/InterpreterSelectQuery.h>
#include <Interpreters/getHeaderForProcessingStage.h>
#include <Parsers/ASTSelectQuery.h>
#include <Parsers/ASTLiteral.h>
#include <Parsers/ASTIdentifier.h>
#include <Parsers/ASTExpressionList.h>
#include <DataTypes/DataTypeString.h>
#include <Columns/ColumnString.h>
#include <Common/typeid_cast.h>
#include <Common/checkStackSize.h>
#include <Databases/IDatabase.h>
#include <ext/range.h>
#include <algorithm>
#include <Parsers/queryToString.h>
#include <Processors/Transforms/MaterializingTransform.h>
#include <Processors/ConcatProcessor.h>
#include <Processors/Transforms/AddingConstColumnTransform.h>
#include <Processors/Transforms/ConvertingTransform.h>


namespace DB
{

namespace ErrorCodes
{
    extern const int LOGICAL_ERROR;
    extern const int NOT_IMPLEMENTED;
    extern const int ILLEGAL_PREWHERE;
    extern const int NUMBER_OF_ARGUMENTS_DOESNT_MATCH;
    extern const int SAMPLING_NOT_SUPPORTED;
}

<<<<<<< HEAD
=======
namespace
{

/// Rewrite original query removing joined tables from it
bool removeJoin(ASTSelectQuery & select)
{
    const auto & tables = select.tables();
    if (!tables || tables->children.size() < 2)
        return false;

    const auto & joined_table = tables->children[1]->as<ASTTablesInSelectQueryElement &>();
    if (!joined_table.table_join)
        return false;

    /// The most simple temporary solution: leave only the first table in query.
    /// TODO: we also need to remove joined columns and related functions (taking in account aliases if any).
    tables->children.resize(1);
    return true;
}

void modifySelect(ASTSelectQuery & select, const TreeRewriterResult & rewriter_result)
{
    if (removeJoin(select))
    {
        /// Also remove GROUP BY cause ExpressionAnalyzer would check if it has all aggregate columns but joined columns would be missed.
        select.setExpression(ASTSelectQuery::Expression::GROUP_BY, {});

        /// Replace select list to remove joined columns
        auto select_list = std::make_shared<ASTExpressionList>();
        for (const auto & column : rewriter_result.required_source_columns)
            select_list->children.emplace_back(std::make_shared<ASTIdentifier>(column.name));

        select.setExpression(ASTSelectQuery::Expression::SELECT, select_list);

        /// TODO: keep WHERE/PREWHERE. We have to remove joined columns and their expressions but keep others.
        select.setExpression(ASTSelectQuery::Expression::WHERE, {});
        select.setExpression(ASTSelectQuery::Expression::PREWHERE, {});
        select.setExpression(ASTSelectQuery::Expression::HAVING, {});
        select.setExpression(ASTSelectQuery::Expression::ORDER_BY, {});
    }
}

}

>>>>>>> 9cb3c743

StorageMerge::StorageMerge(
    const StorageID & table_id_,
    const ColumnsDescription & columns_,
    const String & source_database_,
    const String & table_name_regexp_,
    const Context & context_)
    : IStorage(table_id_)
    , source_database(source_database_)
    , table_name_regexp(table_name_regexp_)
    , global_context(context_)
{
    StorageInMemoryMetadata storage_metadata;
    storage_metadata.setColumns(columns_);
    setInMemoryMetadata(storage_metadata);
}

template <typename F>
StoragePtr StorageMerge::getFirstTable(F && predicate) const
{
    auto iterator = getDatabaseIterator(global_context);

    while (iterator->isValid())
    {
        const auto & table = iterator->table();
        if (table.get() != this && predicate(table))
            return table;

        iterator->next();
    }

    return {};
}


bool StorageMerge::isRemote() const
{
    auto first_remote_table = getFirstTable([](const StoragePtr & table) { return table && table->isRemote(); });
    return first_remote_table != nullptr;
}


bool StorageMerge::mayBenefitFromIndexForIn(const ASTPtr & left_in_operand, const Context & query_context, const StorageMetadataPtr & /*metadata_snapshot*/) const
{
    /// It's beneficial if it is true for at least one table.
    StorageListWithLocks selected_tables = getSelectedTables(
            query_context.getCurrentQueryId(), query_context.getSettingsRef());

    size_t i = 0;
    for (const auto & table : selected_tables)
    {
        const auto & storage_ptr = std::get<0>(table);
        auto metadata_snapshot = storage_ptr->getInMemoryMetadataPtr();
        if (storage_ptr->mayBenefitFromIndexForIn(left_in_operand, query_context, metadata_snapshot))
            return true;

        ++i;
        /// For simplicity reasons, check only first ten tables.
        if (i > 10)
            break;
    }

    return false;
}


QueryProcessingStage::Enum StorageMerge::getQueryProcessingStage(const Context & context, QueryProcessingStage::Enum to_stage, const ASTPtr & query_ptr) const
{
    auto stage_in_source_tables = QueryProcessingStage::FetchColumns;

    DatabaseTablesIteratorPtr iterator = getDatabaseIterator(context);

    size_t selected_table_size = 0;

    while (iterator->isValid())
    {
        const auto & table = iterator->table();
        if (table && table.get() != this)
        {
            ++selected_table_size;
            stage_in_source_tables = std::max(stage_in_source_tables, table->getQueryProcessingStage(context, to_stage, query_ptr));
        }

        iterator->next();
    }

    return selected_table_size == 1 ? stage_in_source_tables : std::min(stage_in_source_tables, QueryProcessingStage::WithMergeableState);
}


Pipe StorageMerge::read(
    const Names & column_names,
    const StorageMetadataPtr & metadata_snapshot,
    const SelectQueryInfo & query_info,
    const Context & context,
    QueryProcessingStage::Enum processed_stage,
    const size_t max_block_size,
    unsigned num_streams)
{
    Pipes pipes;

    bool has_table_virtual_column = false;
    Names real_column_names;
    real_column_names.reserve(column_names.size());

    for (const auto & column_name : column_names)
    {
        if (column_name == "_table" && isVirtualColumn(column_name, metadata_snapshot))
            has_table_virtual_column = true;
        else
            real_column_names.push_back(column_name);
    }

    /** Just in case, turn off optimization "transfer to PREWHERE",
      * since there is no certainty that it works when one of table is MergeTree and other is not.
      */
    auto modified_context = std::make_shared<Context>(context);
    modified_context->setSetting("optimize_move_to_prewhere", false);

    /// What will be result structure depending on query processed stage in source tables?
    Block header = getHeaderForProcessingStage(*this, column_names, metadata_snapshot, query_info, context, processed_stage);

    /** First we make list of selected tables to find out its size.
      * This is necessary to correctly pass the recommended number of threads to each table.
      */
    StorageListWithLocks selected_tables = getSelectedTables(
        query_info.query, has_table_virtual_column, context.getCurrentQueryId(), context.getSettingsRef());

    if (selected_tables.empty())
        /// FIXME: do we support sampling in this case?
        return createSources(
            {}, query_info, processed_stage, max_block_size, header, {}, real_column_names, modified_context, 0, has_table_virtual_column);

    size_t tables_count = selected_tables.size();
    Float64 num_streams_multiplier = std::min(unsigned(tables_count), std::max(1U, unsigned(context.getSettingsRef().max_streams_multiplier_for_merge_tables)));
    num_streams *= num_streams_multiplier;
    size_t remaining_streams = num_streams;

    InputOrderInfoPtr input_sorting_info;
    if (query_info.order_optimizer)
    {
        for (auto it = selected_tables.begin(); it != selected_tables.end(); ++it)
        {
            auto storage_ptr = std::get<0>(*it);
            auto storage_metadata_snapshot = storage_ptr->getInMemoryMetadataPtr();
            auto current_info = query_info.order_optimizer->getInputOrder(storage_ptr, storage_metadata_snapshot);
            if (it == selected_tables.begin())
                input_sorting_info = current_info;
            else if (!current_info || (input_sorting_info && *current_info != *input_sorting_info))
                input_sorting_info.reset();

            if (!input_sorting_info)
                break;
        }

        query_info.input_order_info = input_sorting_info;
    }

    for (const auto & table : selected_tables)
    {
        size_t current_need_streams = tables_count >= num_streams ? 1 : (num_streams / tables_count);
        size_t current_streams = std::min(current_need_streams, remaining_streams);
        remaining_streams -= current_streams;
        current_streams = std::max(size_t(1), current_streams);

        const auto & storage = std::get<0>(table);

        /// If sampling requested, then check that table supports it.
        if (query_info.query->as<ASTSelectQuery>()->sampleSize() && !storage->supportsSampling())
            throw Exception("Illegal SAMPLE: table doesn't support sampling", ErrorCodes::SAMPLING_NOT_SUPPORTED);

        auto storage_metadata_snapshot = storage->getInMemoryMetadataPtr();

        auto source_pipe = createSources(
            storage_metadata_snapshot, query_info, processed_stage,
            max_block_size, header, table, real_column_names, modified_context,
            current_streams, has_table_virtual_column);

        pipes.emplace_back(std::move(source_pipe));
    }

    auto pipe = Pipe::unitePipes(std::move(pipes));

    if (!pipe.empty())
        narrowPipe(pipe, num_streams);

    return pipe;
}

Pipe StorageMerge::createSources(
    const StorageMetadataPtr & metadata_snapshot,
    const SelectQueryInfo & query_info,
    const QueryProcessingStage::Enum & processed_stage,
    const UInt64 max_block_size,
    const Block & header,
    const StorageWithLockAndName & storage_with_lock,
    Names & real_column_names,
    const std::shared_ptr<Context> & modified_context,
    size_t streams_num,
    bool has_table_virtual_column,
    bool concat_streams)
{
    const auto & [storage, struct_lock, table_name] = storage_with_lock;
    SelectQueryInfo modified_query_info = query_info;
    modified_query_info.query = query_info.query->clone();

    /// Original query could contain JOIN but we need only the first joined table and its columns.
    auto & modified_select = modified_query_info.query->as<ASTSelectQuery &>();
    modifySelect(modified_select, *query_info.syntax_analyzer_result);

    VirtualColumnUtils::rewriteEntityInAst(modified_query_info.query, "_table", table_name);

    Pipe pipe;

    if (!storage)
    {
        pipe = QueryPipeline::getPipe(InterpreterSelectQuery(
            modified_query_info.query, *modified_context,
            std::make_shared<OneBlockInputStream>(header),
            SelectQueryOptions(processed_stage).analyze()).execute().pipeline);

        pipe.addInterpreterContext(modified_context);
        return pipe;
    }

    auto storage_stage = storage->getQueryProcessingStage(*modified_context, QueryProcessingStage::Complete, modified_query_info.query);
    if (processed_stage <= storage_stage)
    {
        /// If there are only virtual columns in query, you must request at least one other column.
        if (real_column_names.empty())
            real_column_names.push_back(ExpressionActions::getSmallestColumn(metadata_snapshot->getColumns().getAllPhysical()));


        pipe = storage->read(real_column_names, metadata_snapshot, modified_query_info, *modified_context, processed_stage, max_block_size, UInt32(streams_num));
    }
    else if (processed_stage > storage_stage)
    {
        modified_select.replaceDatabaseAndTable(source_database, table_name);

        /// Maximum permissible parallelism is streams_num
        modified_context->setSetting("max_threads", streams_num);
        modified_context->setSetting("max_streams_to_max_threads_ratio", 1);

        InterpreterSelectQuery interpreter{modified_query_info.query, *modified_context, SelectQueryOptions(processed_stage)};


        pipe = QueryPipeline::getPipe(interpreter.execute().pipeline);

        /** Materialization is needed, since from distributed storage the constants come materialized.
          * If you do not do this, different types (Const and non-Const) columns will be produced in different threads,
          * And this is not allowed, since all code is based on the assumption that in the block stream all types are the same.
          */
        pipe.addSimpleTransform([](const Block & stream_header) { return std::make_shared<MaterializingTransform>(stream_header); });
    }

    if (!pipe.empty())
    {
        if (concat_streams && pipe.numOutputPorts() > 1)
            pipe.addTransform(std::make_shared<ConcatProcessor>(pipe.getHeader(), pipe.numOutputPorts()));

        if (has_table_virtual_column)
        {
            pipe.addSimpleTransform([name = table_name](const Block & stream_header)
            {
                return std::make_shared<AddingConstColumnTransform<String>>(
                        stream_header, std::make_shared<DataTypeString>(), name, "_table");
            });
        }

        /// Subordinary tables could have different but convertible types, like numeric types of different width.
        /// We must return streams with structure equals to structure of Merge table.
        convertingSourceStream(header, metadata_snapshot, *modified_context, modified_query_info.query, pipe, processed_stage);

        pipe.addTableLock(struct_lock);
        pipe.addInterpreterContext(modified_context);
    }

    return pipe;
}


StorageMerge::StorageListWithLocks StorageMerge::getSelectedTables(const String & query_id, const Settings & settings) const
{
    StorageListWithLocks selected_tables;
    auto iterator = getDatabaseIterator(global_context);

    while (iterator->isValid())
    {
        const auto & table = iterator->table();
        if (table && table.get() != this)
            selected_tables.emplace_back(
                    table, table->lockForShare(query_id, settings.lock_acquire_timeout), iterator->name());

        iterator->next();
    }

    return selected_tables;
}


StorageMerge::StorageListWithLocks StorageMerge::getSelectedTables(
        const ASTPtr & query, bool has_virtual_column, const String & query_id, const Settings & settings) const
{
    StorageListWithLocks selected_tables;
    DatabaseTablesIteratorPtr iterator = getDatabaseIterator(global_context);

    auto virtual_column = ColumnString::create();

    while (iterator->isValid())
    {
        StoragePtr storage = iterator->table();
        if (!storage)
            continue;

        if (query && query->as<ASTSelectQuery>()->prewhere() && !storage->supportsPrewhere())
            throw Exception("Storage " + storage->getName() + " doesn't support PREWHERE.", ErrorCodes::ILLEGAL_PREWHERE);

        if (storage.get() != this)
        {
            selected_tables.emplace_back(
                    storage, storage->lockForShare(query_id, settings.lock_acquire_timeout), iterator->name());
            virtual_column->insert(iterator->name());
        }

        iterator->next();
    }

    if (has_virtual_column)
    {
        Block virtual_columns_block = Block{ColumnWithTypeAndName(std::move(virtual_column), std::make_shared<DataTypeString>(), "_table")};
        VirtualColumnUtils::filterBlockWithQuery(query, virtual_columns_block, global_context);
        auto values = VirtualColumnUtils::extractSingleValueFromBlock<String>(virtual_columns_block, "_table");

        /// Remove unused tables from the list
        selected_tables.remove_if([&] (const auto & elem) { return values.find(std::get<2>(elem)) == values.end(); });
    }

    return selected_tables;
}


DatabaseTablesIteratorPtr StorageMerge::getDatabaseIterator(const Context & context) const
{
    checkStackSize();
    auto database = DatabaseCatalog::instance().getDatabase(source_database);
    auto table_name_match = [this](const String & table_name_) { return table_name_regexp.match(table_name_); };
    return database->getTablesIterator(context, table_name_match);
}


void StorageMerge::checkAlterIsPossible(const AlterCommands & commands, const Settings & /* settings */) const
{
    for (const auto & command : commands)
    {
        if (command.type != AlterCommand::Type::ADD_COLUMN && command.type != AlterCommand::Type::MODIFY_COLUMN
            && command.type != AlterCommand::Type::DROP_COLUMN && command.type != AlterCommand::Type::COMMENT_COLUMN)
            throw Exception(
                "Alter of type '" + alterTypeToString(command.type) + "' is not supported by storage " + getName(),
                ErrorCodes::NOT_IMPLEMENTED);
    }
}

void StorageMerge::alter(
    const AlterCommands & params, const Context & context, TableLockHolder &)
{
    auto table_id = getStorageID();

    StorageInMemoryMetadata storage_metadata = getInMemoryMetadata();
    params.apply(storage_metadata, context);
    DatabaseCatalog::instance().getDatabase(table_id.database_name)->alterTable(context, table_id, storage_metadata);
    setInMemoryMetadata(storage_metadata);
}

void StorageMerge::convertingSourceStream(
    const Block & header,
    const StorageMetadataPtr & metadata_snapshot,
    const Context & context,
    ASTPtr & query,
    Pipe & pipe,
    QueryProcessingStage::Enum processed_stage)
{
    Block before_block_header = pipe.getHeader();
    pipe.addSimpleTransform([&](const Block & stream_header)
    {
        return std::make_shared<ConvertingTransform>(stream_header, header, ConvertingTransform::MatchColumnsMode::Name);
    });

    auto where_expression = query->as<ASTSelectQuery>()->where();

    if (!where_expression)
        return;

    for (size_t column_index : ext::range(0, header.columns()))
    {
        ColumnWithTypeAndName header_column = header.getByPosition(column_index);
        ColumnWithTypeAndName before_column = before_block_header.getByName(header_column.name);
        /// If the processed_stage greater than FetchColumns and the block structure between streams is different.
        /// the where expression maybe invalid because of convertingBlockInputStream.
        /// So we need to throw exception.
        if (!header_column.type->equals(*before_column.type.get()) && processed_stage > QueryProcessingStage::FetchColumns)
        {
            NamesAndTypesList source_columns = metadata_snapshot->getSampleBlock().getNamesAndTypesList();
            auto virtual_column = *getVirtuals().tryGetByName("_table");
            source_columns.emplace_back(NameAndTypePair{virtual_column.name, virtual_column.type});
            auto syntax_result = TreeRewriter(context).analyze(where_expression, source_columns);
            ExpressionActionsPtr actions = ExpressionAnalyzer{where_expression, syntax_result, context}.getActions(false, false);
            Names required_columns = actions->getRequiredColumns();

            for (const auto & required_column : required_columns)
            {
                if (required_column == header_column.name)
                    throw Exception("Block structure mismatch in Merge Storage: different types:\n" + before_block_header.dumpStructure()
                                    + "\n" + header.dumpStructure(), ErrorCodes::LOGICAL_ERROR);
            }
        }

    }
}


void registerStorageMerge(StorageFactory & factory)
{
    factory.registerStorage("Merge", [](const StorageFactory::Arguments & args)
    {
        /** In query, the name of database is specified as table engine argument which contains source tables,
          *  as well as regex for source-table names.
          */

        ASTs & engine_args = args.engine_args;

        if (engine_args.size() != 2)
            throw Exception("Storage Merge requires exactly 2 parameters"
                " - name of source database and regexp for table names.",
                ErrorCodes::NUMBER_OF_ARGUMENTS_DOESNT_MATCH);

        engine_args[0] = evaluateConstantExpressionForDatabaseName(engine_args[0], args.local_context);
        engine_args[1] = evaluateConstantExpressionAsLiteral(engine_args[1], args.local_context);

        String source_database = engine_args[0]->as<ASTLiteral &>().value.safeGet<String>();
        String table_name_regexp = engine_args[1]->as<ASTLiteral &>().value.safeGet<String>();

        return StorageMerge::create(
            args.table_id, args.columns,
            source_database, table_name_regexp, args.context);
    });
}

NamesAndTypesList StorageMerge::getVirtuals() const
{
    NamesAndTypesList virtuals{{"_table", std::make_shared<DataTypeString>()}};

    auto first_table = getFirstTable([](auto && table) { return table; });
    if (first_table)
    {
        auto table_virtuals = first_table->getVirtuals();
        virtuals.insert(virtuals.end(), table_virtuals.begin(), table_virtuals.end());
    }

    return virtuals;
}
}<|MERGE_RESOLUTION|>--- conflicted
+++ resolved
@@ -40,27 +40,8 @@
     extern const int SAMPLING_NOT_SUPPORTED;
 }
 
-<<<<<<< HEAD
-=======
 namespace
 {
-
-/// Rewrite original query removing joined tables from it
-bool removeJoin(ASTSelectQuery & select)
-{
-    const auto & tables = select.tables();
-    if (!tables || tables->children.size() < 2)
-        return false;
-
-    const auto & joined_table = tables->children[1]->as<ASTTablesInSelectQueryElement &>();
-    if (!joined_table.table_join)
-        return false;
-
-    /// The most simple temporary solution: leave only the first table in query.
-    /// TODO: we also need to remove joined columns and related functions (taking in account aliases if any).
-    tables->children.resize(1);
-    return true;
-}
 
 void modifySelect(ASTSelectQuery & select, const TreeRewriterResult & rewriter_result)
 {
@@ -85,8 +66,6 @@
 }
 
 }
-
->>>>>>> 9cb3c743
 
 StorageMerge::StorageMerge(
     const StorageID & table_id_,
