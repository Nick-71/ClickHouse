#include <Core/Defines.h>

#include <Common/FieldVisitors.h>
#include <Common/Macros.h>
#include <Common/StringUtils/StringUtils.h>
#include <Common/ThreadPool.h>
#include <Common/ZooKeeper/KeeperException.h>
#include <Common/ZooKeeper/Types.h>
#include <Common/escapeForFileName.h>
#include <Common/formatReadable.h>
#include <Common/thread_local_rng.h>
#include <Common/typeid_cast.h>

#include <Storages/AlterCommands.h>
#include <Storages/PartitionCommands.h>
#include <Storages/ColumnsDescription.h>
#include <Storages/StorageReplicatedMergeTree.h>
#include <Storages/MergeTree/IMergeTreeDataPart.h>
#include <Storages/MergeTree/MergeList.h>
#include <Storages/MergeTree/ReplicatedMergeTreeTableMetadata.h>
#include <Storages/MergeTree/ReplicatedMergeTreeBlockOutputStream.h>
#include <Storages/MergeTree/ReplicatedMergeTreeQuorumEntry.h>
#include <Storages/MergeTree/ReplicatedMergeTreeMutationEntry.h>
#include <Storages/MergeTree/ReplicatedMergeTreeAddress.h>
#include <Storages/MergeTree/ReplicatedMergeTreeQuorumAddedParts.h>
#include <Storages/MergeTree/ReplicatedMergeTreePartHeader.h>
#include <Storages/VirtualColumnUtils.h>

#include <Disks/StoragePolicy.h>

#include <Databases/IDatabase.h>

#include <Parsers/formatAST.h>
#include <Parsers/ASTDropQuery.h>
#include <Parsers/ASTOptimizeQuery.h>
#include <Parsers/ASTLiteral.h>
#include <Parsers/queryToString.h>
#include <Parsers/ASTCheckQuery.h>
#include <Parsers/ASTSetQuery.h>

#include <IO/ReadBufferFromString.h>
#include <IO/Operators.h>
#include <IO/ConnectionTimeouts.h>

#include <Interpreters/InterpreterAlterQuery.h>
#include <Interpreters/PartLog.h>
#include <Interpreters/Context.h>

#include <DataStreams/RemoteBlockInputStream.h>
#include <DataStreams/NullBlockOutputStream.h>
#include <DataStreams/copyData.h>

#include <Poco/DirectoryIterator.h>

#include <ext/range.h>
#include <ext/scope_guard.h>

#include <ctime>
#include <thread>
#include <future>

#include <boost/algorithm/string/join.hpp>

namespace ProfileEvents
{
    extern const Event ReplicatedPartMerges;
    extern const Event ReplicatedPartMutations;
    extern const Event ReplicatedPartFailedFetches;
    extern const Event ReplicatedPartFetchesOfMerged;
    extern const Event ObsoleteReplicatedParts;
    extern const Event ReplicatedPartFetches;
    extern const Event DataAfterMergeDiffersFromReplica;
    extern const Event DataAfterMutationDiffersFromReplica;
    extern const Event CreatedLogEntryForMerge;
    extern const Event NotCreatedLogEntryForMerge;
    extern const Event CreatedLogEntryForMutation;
    extern const Event NotCreatedLogEntryForMutation;
}


namespace DB
{

namespace ErrorCodes
{
    extern const int CANNOT_READ_ALL_DATA;
    extern const int NOT_IMPLEMENTED;
    extern const int NO_ZOOKEEPER;
    extern const int INCORRECT_DATA;
    extern const int INCOMPATIBLE_COLUMNS;
    extern const int REPLICA_IS_ALREADY_EXIST;
    extern const int NO_REPLICA_HAS_PART;
    extern const int LOGICAL_ERROR;
    extern const int TOO_MANY_UNEXPECTED_DATA_PARTS;
    extern const int ABORTED;
    extern const int REPLICA_IS_NOT_IN_QUORUM;
    extern const int TABLE_IS_READ_ONLY;
    extern const int NOT_FOUND_NODE;
    extern const int NO_ACTIVE_REPLICAS;
    extern const int NOT_A_LEADER;
    extern const int TABLE_WAS_NOT_DROPPED;
    extern const int PARTITION_ALREADY_EXISTS;
    extern const int TOO_MANY_RETRIES_TO_FETCH_PARTS;
    extern const int RECEIVED_ERROR_FROM_REMOTE_IO_SERVER;
    extern const int PARTITION_DOESNT_EXIST;
    extern const int UNFINISHED;
    extern const int RECEIVED_ERROR_TOO_MANY_REQUESTS;
    extern const int TOO_MANY_FETCHES;
    extern const int BAD_DATA_PART_NAME;
    extern const int PART_IS_TEMPORARILY_LOCKED;
    extern const int CANNOT_ASSIGN_OPTIMIZE;
    extern const int KEEPER_EXCEPTION;
    extern const int ALL_REPLICAS_LOST;
    extern const int REPLICA_STATUS_CHANGED;
    extern const int CANNOT_ASSIGN_ALTER;
}

namespace ActionLocks
{
    extern const StorageActionBlockType PartsMerge;
    extern const StorageActionBlockType PartsFetch;
    extern const StorageActionBlockType PartsSend;
    extern const StorageActionBlockType ReplicationQueue;
    extern const StorageActionBlockType PartsTTLMerge;
    extern const StorageActionBlockType PartsMove;
}


static const auto QUEUE_UPDATE_ERROR_SLEEP_MS        = 1 * 1000;
static const auto MERGE_SELECTING_SLEEP_MS           = 5 * 1000;
static const auto MUTATIONS_FINALIZING_SLEEP_MS      = 1 * 1000;
static const auto MUTATIONS_FINALIZING_IDLE_SLEEP_MS = 5 * 1000;


void StorageReplicatedMergeTree::setZooKeeper(zkutil::ZooKeeperPtr zookeeper)
{
    std::lock_guard lock(current_zookeeper_mutex);
    current_zookeeper = zookeeper;
}

zkutil::ZooKeeperPtr StorageReplicatedMergeTree::tryGetZooKeeper() const
{
    std::lock_guard lock(current_zookeeper_mutex);
    return current_zookeeper;
}

zkutil::ZooKeeperPtr StorageReplicatedMergeTree::getZooKeeper() const
{
    auto res = tryGetZooKeeper();
    if (!res)
        throw Exception("Cannot get ZooKeeper", ErrorCodes::NO_ZOOKEEPER);
    return res;
}


StorageReplicatedMergeTree::StorageReplicatedMergeTree(
    const String & zookeeper_path_,
    const String & replica_name_,
    bool attach,
    const StorageID & table_id_,
    const String & relative_data_path_,
    const StorageInMemoryMetadata & metadata_,
    Context & context_,
    const String & date_column_name,
    const MergingParams & merging_params_,
    std::unique_ptr<MergeTreeSettings> settings_,
    bool has_force_restore_data_flag)
    : MergeTreeData(table_id_,
                    relative_data_path_,
                    metadata_,
                    context_,
                    date_column_name,
                    merging_params_,
                    std::move(settings_),
                    true,                   /// require_part_metadata
                    attach,
                    [this] (const std::string & name) { enqueuePartForCheck(name); })
    , zookeeper_path(global_context.getMacros()->expand(zookeeper_path_, table_id_.database_name, table_id_.table_name))
    , replica_name(global_context.getMacros()->expand(replica_name_, table_id_.database_name, table_id_.table_name))
    , reader(*this)
    , writer(*this)
    , merger_mutator(*this, global_context.getBackgroundPool().getNumberOfThreads())
    , queue(*this)
    , fetcher(*this)
    , cleanup_thread(*this)
    , part_check_thread(*this)
    , restarting_thread(*this)
{
    if (!zookeeper_path.empty() && zookeeper_path.back() == '/')
        zookeeper_path.resize(zookeeper_path.size() - 1);
    /// If zookeeper chroot prefix is used, path should start with '/', because chroot concatenates without it.
    if (!zookeeper_path.empty() && zookeeper_path.front() != '/')
        zookeeper_path = "/" + zookeeper_path;
    replica_path = zookeeper_path + "/replicas/" + replica_name;

    queue_updating_task = global_context.getSchedulePool().createTask(
        getStorageID().getFullTableName() + " (StorageReplicatedMergeTree::queueUpdatingTask)", [this]{ queueUpdatingTask(); });

    mutations_updating_task = global_context.getSchedulePool().createTask(
        getStorageID().getFullTableName() + " (StorageReplicatedMergeTree::mutationsUpdatingTask)", [this]{ mutationsUpdatingTask(); });

    merge_selecting_task = global_context.getSchedulePool().createTask(
        getStorageID().getFullTableName() + " (StorageReplicatedMergeTree::mergeSelectingTask)", [this] { mergeSelectingTask(); });
    /// Will be activated if we win leader election.
    merge_selecting_task->deactivate();

    mutations_finalizing_task = global_context.getSchedulePool().createTask(
        getStorageID().getFullTableName() + " (StorageReplicatedMergeTree::mutationsFinalizingTask)", [this] { mutationsFinalizingTask(); });

    if (global_context.hasZooKeeper())
        current_zookeeper = global_context.getZooKeeper();

    bool skip_sanity_checks = false;

    if (current_zookeeper && current_zookeeper->exists(replica_path + "/flags/force_restore_data"))
    {
        skip_sanity_checks = true;
        current_zookeeper->remove(replica_path + "/flags/force_restore_data");

        LOG_WARNING(log, "Skipping the limits on severity of changes to data parts and columns (flag {}/flags/force_restore_data).", replica_path);
    }
    else if (has_force_restore_data_flag)
    {
        skip_sanity_checks = true;

        LOG_WARNING(log, "Skipping the limits on severity of changes to data parts and columns (flag force_restore_data).");
    }

    loadDataParts(skip_sanity_checks);

    if (!current_zookeeper)
    {
        if (!attach)
            throw Exception("Can't create replicated table without ZooKeeper", ErrorCodes::NO_ZOOKEEPER);

        /// Do not activate the replica. It will be readonly.
        LOG_ERROR(log, "No ZooKeeper: table will be in readonly mode.");
        is_readonly = true;
        return;
    }

    if (attach && !current_zookeeper->exists(zookeeper_path + "/metadata"))
    {
        LOG_WARNING(log, "No metadata in ZooKeeper: table will be in readonly mode.");
        is_readonly = true;
        has_metadata_in_zookeeper = false;
        return;
    }

    auto metadata_snapshot = getInMemoryMetadataPtr();

    if (!attach)
    {
        if (!getDataParts().empty())
            throw Exception("Data directory for table already containing data parts - probably it was unclean DROP table or manual intervention. You must either clear directory by hand or use ATTACH TABLE instead of CREATE TABLE if you need to use that parts.", ErrorCodes::INCORRECT_DATA);

        try
        {
            bool is_first_replica = createTableIfNotExists(metadata_snapshot);

            /// We have to check granularity on other replicas. If it's fixed we
            /// must create our new replica with fixed granularity and store this
            /// information in /replica/metadata.
            other_replicas_fixed_granularity = checkFixedGranualrityInZookeeper();

            checkTableStructure(zookeeper_path, metadata_snapshot);

            Coordination::Stat metadata_stat;
            current_zookeeper->get(zookeeper_path + "/metadata", &metadata_stat);
            metadata_version = metadata_stat.version;

            if (!is_first_replica)
                createReplica(metadata_snapshot);
        }
        catch (...)
        {
            /// If replica was not created, rollback creation of data directory.
            dropIfEmpty();
            throw;
        }
    }
    else
    {

        /// In old tables this node may missing or be empty
        String replica_metadata;
        bool replica_metadata_exists = current_zookeeper->tryGet(replica_path + "/metadata", replica_metadata);
        if (!replica_metadata_exists || replica_metadata.empty())
        {
            /// We have to check shared node granularity before we create ours.
            other_replicas_fixed_granularity = checkFixedGranualrityInZookeeper();
            ReplicatedMergeTreeTableMetadata current_metadata(*this, metadata_snapshot);
            current_zookeeper->createOrUpdate(replica_path + "/metadata", current_metadata.toString(), zkutil::CreateMode::Persistent);
        }

        checkTableStructure(replica_path, metadata_snapshot);
        checkParts(skip_sanity_checks);

        if (current_zookeeper->exists(replica_path + "/metadata_version"))
        {
            metadata_version = parse<int>(current_zookeeper->get(replica_path + "/metadata_version"));
        }
        else
        {
            /// This replica was created with old clickhouse version, so we have
            /// to take version of global node. If somebody will alter our
            /// table, then we will fill /metadata_version node in zookeeper.
            /// Otherwise on the next restart we can again use version from
            /// shared metadata node because it was not changed.
            Coordination::Stat metadata_stat;
            current_zookeeper->get(zookeeper_path + "/metadata", &metadata_stat);
            metadata_version = metadata_stat.version;
        }
        /// Temporary directories contain untinalized results of Merges or Fetches (after forced restart)
        ///  and don't allow to reinitialize them, so delete each of them immediately
        clearOldTemporaryDirectories(0);
        clearOldWriteAheadLogs();
    }

    createNewZooKeeperNodes();
}


bool StorageReplicatedMergeTree::checkFixedGranualrityInZookeeper()
{
    auto zookeeper = getZooKeeper();
    String metadata_str = zookeeper->get(zookeeper_path + "/metadata");
    auto metadata_from_zk = ReplicatedMergeTreeTableMetadata::parse(metadata_str);
    return metadata_from_zk.index_granularity_bytes == 0;
}


void StorageReplicatedMergeTree::waitMutationToFinishOnReplicas(
    const Strings & replicas, const String & mutation_id) const
{
    if (replicas.empty())
        return;

    zkutil::EventPtr wait_event = std::make_shared<Poco::Event>();

    std::set<String> inactive_replicas;
    for (const String & replica : replicas)
    {

        LOG_DEBUG(log, "Waiting for {} to apply mutation {}", replica, mutation_id);

        while (!partial_shutdown_called)
        {
            /// Mutation maybe killed or whole replica was deleted.
            /// Wait event will unblock at this moment.
            Coordination::Stat exists_stat;
            if (!getZooKeeper()->exists(zookeeper_path + "/mutations/" + mutation_id, &exists_stat, wait_event))
            {
                LOG_WARNING(log, "Mutation {} was killed or manually removed. Nothing to wait.", mutation_id);
                return;
            }

            auto zookeeper = getZooKeeper();
            /// Replica could be inactive.
            if (!zookeeper->exists(zookeeper_path + "/replicas/" + replica + "/is_active"))
            {
                LOG_WARNING(log, "Replica {} is not active during mutation. Mutation will be done asynchronously when replica becomes active.", replica);

                inactive_replicas.emplace(replica);
                break;
            }

            String mutation_pointer = zookeeper_path + "/replicas/" + replica + "/mutation_pointer";
            std::string mutation_pointer_value;
            Coordination::Stat get_stat;
            /// Replica could be removed
            if (!zookeeper->tryGet(mutation_pointer, mutation_pointer_value, &get_stat, wait_event))
            {
                LOG_WARNING(log, "Replica {} was removed", replica);
                break;
            }
            else if (mutation_pointer_value >= mutation_id) /// Maybe we already processed more fresh mutation
                break;                                      /// (numbers like 0000000000 and 0000000001)

            /// Replica can become inactive, so wait with timeout and recheck it
            if (wait_event->tryWait(1000))
                break;
        }

        if (partial_shutdown_called)
            throw Exception("Mutation is not finished because table shutdown was called. It will be done after table restart.",
                ErrorCodes::UNFINISHED);
    }

    if (!inactive_replicas.empty())
    {
        std::stringstream exception_message;
        exception_message << "Mutation is not finished because";

        if (!inactive_replicas.empty())
            exception_message << " some replicas are inactive right now: " << boost::algorithm::join(inactive_replicas, ", ");

        exception_message << ". Mutation will be done asynchronously";

        throw Exception(exception_message.str(), ErrorCodes::UNFINISHED);
    }
}

void StorageReplicatedMergeTree::createNewZooKeeperNodes()
{
    auto zookeeper = getZooKeeper();

    /// Working with quorum.
    zookeeper->createIfNotExists(zookeeper_path + "/quorum", String());
    zookeeper->createIfNotExists(zookeeper_path + "/quorum/last_part", String());
    zookeeper->createIfNotExists(zookeeper_path + "/quorum/failed_parts", String());

    /// Tracking lag of replicas.
    zookeeper->createIfNotExists(replica_path + "/min_unprocessed_insert_time", String());
    zookeeper->createIfNotExists(replica_path + "/max_processed_insert_time", String());

    /// Mutations
    zookeeper->createIfNotExists(zookeeper_path + "/mutations", String());
    zookeeper->createIfNotExists(replica_path + "/mutation_pointer", String());
}


bool StorageReplicatedMergeTree::createTableIfNotExists(const StorageMetadataPtr & metadata_snapshot)
{
    auto zookeeper = getZooKeeper();
    zookeeper->createAncestors(zookeeper_path);

    for (size_t i = 0; i < 1000; ++i)
    {
        /// Invariant: "replicas" does not exist if there is no table or if there are leftovers from incompletely dropped table.
        if (zookeeper->exists(zookeeper_path + "/replicas"))
        {
            LOG_DEBUG(log, "This table {} is already created, will add new replica", zookeeper_path);
            return false;
        }

        /// There are leftovers from incompletely dropped table.
        if (zookeeper->exists(zookeeper_path + "/dropped"))
        {
            /// This condition may happen when the previous drop attempt was not completed
            ///  or when table is dropped by another replica right now.
            /// This is Ok because another replica is definitely going to drop the table.

            LOG_WARNING(log, "Removing leftovers from table {} (this might take several minutes)", zookeeper_path);

            Strings children;
            Coordination::Error code = zookeeper->tryGetChildren(zookeeper_path, children);
            if (code == Coordination::Error::ZNONODE)
            {
                LOG_WARNING(log, "Table {} is already finished removing by another replica right now", replica_path);
            }
            else
            {
                for (const auto & child : children)
                    if (child != "dropped")
                        zookeeper->tryRemoveRecursive(zookeeper_path + "/" + child);

                Coordination::Requests ops;
                Coordination::Responses responses;
                ops.emplace_back(zkutil::makeRemoveRequest(zookeeper_path + "/dropped", -1));
                ops.emplace_back(zkutil::makeRemoveRequest(zookeeper_path, -1));
                code = zookeeper->tryMulti(ops, responses);

                if (code == Coordination::Error::ZNONODE)
                {
                    LOG_WARNING(log, "Table {} is already finished removing by another replica right now", replica_path);
                }
                else if (code == Coordination::Error::ZNOTEMPTY)
                {
                    throw Exception(fmt::format(
                        "The old table was not completely removed from ZooKeeper, {} still exists and may contain some garbage. But it should never happen according to the logic of operations (it's a bug).", zookeeper_path), ErrorCodes::LOGICAL_ERROR);
                }
                else if (code != Coordination::Error::ZOK)
                {
                    /// It is still possible that ZooKeeper session is expired or server is killed in the middle of the delete operation.
                    zkutil::KeeperMultiException::check(code, ops, responses);
                }
                else
                {
                    LOG_WARNING(log, "The leftovers from table {} was successfully removed from ZooKeeper", zookeeper_path);
                }
            }
        }

        LOG_DEBUG(log, "Creating table {}", zookeeper_path);

        /// We write metadata of table so that the replicas can check table parameters with them.
        String metadata_str = ReplicatedMergeTreeTableMetadata(*this, metadata_snapshot).toString();

        Coordination::Requests ops;
        ops.emplace_back(zkutil::makeCreateRequest(zookeeper_path, "", zkutil::CreateMode::Persistent));

        /// Check that the table is not being dropped right now.
        ops.emplace_back(zkutil::makeCreateRequest(zookeeper_path + "/dropped", "", zkutil::CreateMode::Persistent));
        ops.emplace_back(zkutil::makeRemoveRequest(zookeeper_path + "/dropped", -1));

        ops.emplace_back(zkutil::makeCreateRequest(zookeeper_path + "/metadata", metadata_str,
            zkutil::CreateMode::Persistent));
        ops.emplace_back(zkutil::makeCreateRequest(zookeeper_path + "/columns", metadata_snapshot->getColumns().toString(),
            zkutil::CreateMode::Persistent));
        ops.emplace_back(zkutil::makeCreateRequest(zookeeper_path + "/log", "",
            zkutil::CreateMode::Persistent));
        ops.emplace_back(zkutil::makeCreateRequest(zookeeper_path + "/blocks", "",
            zkutil::CreateMode::Persistent));
        ops.emplace_back(zkutil::makeCreateRequest(zookeeper_path + "/block_numbers", "",
            zkutil::CreateMode::Persistent));
        ops.emplace_back(zkutil::makeCreateRequest(zookeeper_path + "/nonincrement_block_numbers", "",
            zkutil::CreateMode::Persistent)); /// /nonincrement_block_numbers dir is unused, but is created nonetheless for backwards compatibility.
        ops.emplace_back(zkutil::makeCreateRequest(zookeeper_path + "/leader_election", "",
            zkutil::CreateMode::Persistent));
        ops.emplace_back(zkutil::makeCreateRequest(zookeeper_path + "/temp", "",
            zkutil::CreateMode::Persistent));
        ops.emplace_back(zkutil::makeCreateRequest(zookeeper_path + "/replicas", "last added replica: " + replica_name,
            zkutil::CreateMode::Persistent));

        /// And create first replica atomically. See also "createReplica" method that is used to create not the first replicas.

        ops.emplace_back(zkutil::makeCreateRequest(replica_path, "",
            zkutil::CreateMode::Persistent));
        ops.emplace_back(zkutil::makeCreateRequest(replica_path + "/host", "",
            zkutil::CreateMode::Persistent));
        ops.emplace_back(zkutil::makeCreateRequest(replica_path + "/log_pointer", "",
            zkutil::CreateMode::Persistent));
        ops.emplace_back(zkutil::makeCreateRequest(replica_path + "/queue", "",
            zkutil::CreateMode::Persistent));
        ops.emplace_back(zkutil::makeCreateRequest(replica_path + "/parts", "",
            zkutil::CreateMode::Persistent));
        ops.emplace_back(zkutil::makeCreateRequest(replica_path + "/flags", "",
            zkutil::CreateMode::Persistent));
        ops.emplace_back(zkutil::makeCreateRequest(replica_path + "/is_lost", "0",
            zkutil::CreateMode::Persistent));
        ops.emplace_back(zkutil::makeCreateRequest(replica_path + "/metadata", metadata_str,
            zkutil::CreateMode::Persistent));
        ops.emplace_back(zkutil::makeCreateRequest(replica_path + "/columns", metadata_snapshot->getColumns().toString(),
            zkutil::CreateMode::Persistent));
        ops.emplace_back(zkutil::makeCreateRequest(replica_path + "/metadata_version", std::to_string(metadata_version),
            zkutil::CreateMode::Persistent));

        Coordination::Responses responses;
        auto code = zookeeper->tryMulti(ops, responses);
        if (code == Coordination::Error::ZNODEEXISTS)
        {
            LOG_WARNING(log, "It looks like the table {} was created by another server at the same moment, will retry", zookeeper_path);
            continue;
        }
        else if (code != Coordination::Error::ZOK)
        {
            zkutil::KeeperMultiException::check(code, ops, responses);
        }

        return true;
    }

    throw Exception("Cannot create table, because it is created concurrently every time or because of logical error", ErrorCodes::LOGICAL_ERROR);
}

void StorageReplicatedMergeTree::createReplica(const StorageMetadataPtr & metadata_snapshot)
{
    auto zookeeper = getZooKeeper();

    LOG_DEBUG(log, "Creating replica {}", replica_path);

    Coordination::Error code;

    do
    {
        Coordination::Stat replicas_stat;
        String replicas_value;

        if (!zookeeper->tryGet(zookeeper_path + "/replicas", replicas_value, &replicas_stat))
            throw Exception(fmt::format("Cannot create a replica of the table {}, because the last replica of the table was dropped right now",
                zookeeper_path), ErrorCodes::ALL_REPLICAS_LOST);

        /// It is not the first replica, we will mark it as "lost", to immediately repair (clone) from existing replica.
        /// By the way, it's possible that the replica will be first, if all previous replicas were removed concurrently.
        String is_lost_value = replicas_stat.numChildren ? "1" : "0";

        Coordination::Requests ops;
        ops.emplace_back(zkutil::makeCreateRequest(replica_path, "",
            zkutil::CreateMode::Persistent));
        ops.emplace_back(zkutil::makeCreateRequest(replica_path + "/host", "",
            zkutil::CreateMode::Persistent));
        ops.emplace_back(zkutil::makeCreateRequest(replica_path + "/log_pointer", "",
            zkutil::CreateMode::Persistent));
        ops.emplace_back(zkutil::makeCreateRequest(replica_path + "/queue", "",
            zkutil::CreateMode::Persistent));
        ops.emplace_back(zkutil::makeCreateRequest(replica_path + "/parts", "",
            zkutil::CreateMode::Persistent));
        ops.emplace_back(zkutil::makeCreateRequest(replica_path + "/flags", "",
            zkutil::CreateMode::Persistent));
        ops.emplace_back(zkutil::makeCreateRequest(replica_path + "/is_lost", is_lost_value,
            zkutil::CreateMode::Persistent));
        ops.emplace_back(zkutil::makeCreateRequest(replica_path + "/metadata", ReplicatedMergeTreeTableMetadata(*this, metadata_snapshot).toString(),
            zkutil::CreateMode::Persistent));
        ops.emplace_back(zkutil::makeCreateRequest(replica_path + "/columns", metadata_snapshot->getColumns().toString(),
            zkutil::CreateMode::Persistent));
        ops.emplace_back(zkutil::makeCreateRequest(replica_path + "/metadata_version", std::to_string(metadata_version),
            zkutil::CreateMode::Persistent));

        /// Check version of /replicas to see if there are any replicas created at the same moment of time.
        ops.emplace_back(zkutil::makeSetRequest(zookeeper_path + "/replicas", "last added replica: " + replica_name, replicas_stat.version));

        Coordination::Responses responses;
        code = zookeeper->tryMulti(ops, responses);
        if (code == Coordination::Error::ZNODEEXISTS)
        {
            throw Exception("Replica " + replica_path + " already exists.", ErrorCodes::REPLICA_IS_ALREADY_EXIST);
        }
        else if (code == Coordination::Error::ZBADVERSION)
        {
            LOG_ERROR(log, "Retrying createReplica(), because some other replicas were created at the same time");
        }
        else if (code == Coordination::Error::ZNONODE)
        {
            throw Exception("Table " + zookeeper_path + " was suddenly removed.", ErrorCodes::ALL_REPLICAS_LOST);
        }
        else
        {
            zkutil::KeeperMultiException::check(code, ops, responses);
        }
    } while (code == Coordination::Error::ZBADVERSION);
}

void StorageReplicatedMergeTree::drop()
{
    /// There is also the case when user has configured ClickHouse to wrong ZooKeeper cluster
    /// or metadata of staled replica were removed manually,
    /// in this case, has_metadata_in_zookeeper = false, and we also permit to drop the table.

    if (has_metadata_in_zookeeper)
    {
        auto zookeeper = tryGetZooKeeper();

        /// If probably there is metadata in ZooKeeper, we don't allow to drop the table.
        if (is_readonly || !zookeeper)
            throw Exception("Can't drop readonly replicated table (need to drop data in ZooKeeper as well)", ErrorCodes::TABLE_IS_READ_ONLY);

        shutdown();
        dropReplica(zookeeper, zookeeper_path, replica_name, log);
    }

    dropAllData();
}

void StorageReplicatedMergeTree::dropReplica(zkutil::ZooKeeperPtr zookeeper, const String & zookeeper_path, const String & replica, Poco::Logger * logger)
{
    if (zookeeper->expired())
        throw Exception("Table was not dropped because ZooKeeper session has expired.", ErrorCodes::TABLE_WAS_NOT_DROPPED);

    auto remote_replica_path = zookeeper_path + "/replicas/" + replica;
    LOG_INFO(logger, "Removing replica {}", remote_replica_path);
    /// It may left some garbage if replica_path subtree are concurrently modified
    zookeeper->tryRemoveRecursive(remote_replica_path);
    if (zookeeper->exists(remote_replica_path))
        LOG_ERROR(logger, "Replica was not completely removed from ZooKeeper, {} still exists and may contain some garbage.", remote_replica_path);

    /// Check that `zookeeper_path` exists: it could have been deleted by another replica after execution of previous line.
    Strings replicas;
    if (Coordination::Error::ZOK != zookeeper->tryGetChildren(zookeeper_path + "/replicas", replicas) || !replicas.empty())
        return;

    LOG_INFO(logger, "{} is the last replica, will remove table", remote_replica_path);

    /** At this moment, another replica can be created and we cannot remove the table.
      * Try to remove /replicas node first. If we successfully removed it,
      * it guarantees that we are the only replica that proceed to remove the table
      * and no new replicas can be created after that moment (it requires the existence of /replicas node).
      * and table cannot be recreated with new /replicas node on another servers while we are removing data,
      * because table creation is executed in single transaction that will conflict with remaining nodes.
      */

    Coordination::Requests ops;
    Coordination::Responses responses;
    ops.emplace_back(zkutil::makeRemoveRequest(zookeeper_path + "/replicas", -1));
    ops.emplace_back(zkutil::makeCreateRequest(zookeeper_path + "/dropped", "", zkutil::CreateMode::Persistent));
    Coordination::Error code = zookeeper->tryMulti(ops, responses);

    if (code == Coordination::Error::ZNONODE || code == Coordination::Error::ZNODEEXISTS)
    {
        LOG_WARNING(logger, "Table {} is already started to be removing by another replica right now", remote_replica_path);
    }
    else if (code == Coordination::Error::ZNOTEMPTY)
    {
        LOG_WARNING(logger, "Another replica was suddenly created, will keep the table {}", remote_replica_path);
    }
    else if (code != Coordination::Error::ZOK)
    {
        zkutil::KeeperMultiException::check(code, ops, responses);
    }
    else
    {
        LOG_INFO(logger, "Removing table {} (this might take several minutes)", zookeeper_path);

        Strings children;
        code = zookeeper->tryGetChildren(zookeeper_path, children);
        if (code == Coordination::Error::ZNONODE)
        {
            LOG_WARNING(logger, "Table {} is already finished removing by another replica right now", remote_replica_path);
        }
        else
        {
            for (const auto & child : children)
                if (child != "dropped")
                    zookeeper->tryRemoveRecursive(zookeeper_path + "/" + child);

            ops.clear();
            responses.clear();
            ops.emplace_back(zkutil::makeRemoveRequest(zookeeper_path + "/dropped", -1));
            ops.emplace_back(zkutil::makeRemoveRequest(zookeeper_path, -1));
            code = zookeeper->tryMulti(ops, responses);

            if (code == Coordination::Error::ZNONODE)
            {
                LOG_WARNING(logger, "Table {} is already finished removing by another replica right now", remote_replica_path);
            }
            else if (code == Coordination::Error::ZNOTEMPTY)
            {
                LOG_ERROR(logger, "Table was not completely removed from ZooKeeper, {} still exists and may contain some garbage.",
                          zookeeper_path);
            }
            else if (code != Coordination::Error::ZOK)
            {
                /// It is still possible that ZooKeeper session is expired or server is killed in the middle of the delete operation.
                zkutil::KeeperMultiException::check(code, ops, responses);
            }
            else
            {
                LOG_INFO(logger, "Table {} was successfully removed from ZooKeeper", zookeeper_path);
            }
        }
    }
}


/** Verify that list of columns and table storage_settings_ptr match those specified in ZK (/ metadata).
    * If not, throw an exception.
    */
void StorageReplicatedMergeTree::checkTableStructure(const String & zookeeper_prefix, const StorageMetadataPtr & metadata_snapshot)
{
    auto zookeeper = getZooKeeper();

    ReplicatedMergeTreeTableMetadata old_metadata(*this, metadata_snapshot);

    Coordination::Stat metadata_stat;
    String metadata_str = zookeeper->get(zookeeper_prefix + "/metadata", &metadata_stat);
    auto metadata_from_zk = ReplicatedMergeTreeTableMetadata::parse(metadata_str);
    old_metadata.checkEquals(metadata_from_zk, metadata_snapshot->getColumns(), global_context);

    Coordination::Stat columns_stat;
    auto columns_from_zk = ColumnsDescription::parse(zookeeper->get(zookeeper_prefix + "/columns", &columns_stat));

    const ColumnsDescription & old_columns = metadata_snapshot->getColumns();
    if (columns_from_zk != old_columns)
    {
        throw Exception("Table columns structure in ZooKeeper is different from local table structure", ErrorCodes::INCOMPATIBLE_COLUMNS);
    }
}

void StorageReplicatedMergeTree::setTableStructure(ColumnsDescription new_columns, const ReplicatedMergeTreeTableMetadata::Diff & metadata_diff)
{
    StorageInMemoryMetadata new_metadata = getInMemoryMetadata();
    StorageInMemoryMetadata old_metadata = getInMemoryMetadata();
    if (new_columns != new_metadata.columns)
    {
        new_metadata.columns = new_columns;

        new_metadata.column_ttls_by_name.clear();
        for (const auto & [name, ast] : new_metadata.columns.getColumnTTLs())
        {
            auto new_ttl_entry = TTLDescription::getTTLFromAST(ast, new_metadata.columns, global_context, new_metadata.primary_key);
            new_metadata.column_ttls_by_name[name] = new_ttl_entry;
        }
    }

    if (!metadata_diff.empty())
    {
        if (metadata_diff.sorting_key_changed)
        {
            ParserNotEmptyExpressionList parser(false);
            auto new_sorting_key_expr_list = parseQuery(parser, metadata_diff.new_sorting_key, 0, DBMS_DEFAULT_MAX_PARSER_DEPTH);

            ASTPtr order_by_ast;
            if (new_sorting_key_expr_list->children.size() == 1)
                order_by_ast = new_sorting_key_expr_list->children[0];
            else
            {
                auto tuple = makeASTFunction("tuple");
                tuple->arguments->children = new_sorting_key_expr_list->children;
                order_by_ast = tuple;
            }
            auto & sorting_key = new_metadata.sorting_key;
            auto & primary_key = new_metadata.primary_key;

            sorting_key.recalculateWithNewAST(order_by_ast, new_metadata.columns, global_context);

            if (primary_key.definition_ast == nullptr)
            {
                /// Primary and sorting key become independent after this ALTER so we have to
                /// save the old ORDER BY expression as the new primary key.
                auto old_sorting_key_ast = old_metadata.getSortingKey().definition_ast;
                primary_key = KeyDescription::getKeyFromAST(
                    old_sorting_key_ast, new_metadata.columns, global_context);
            }
        }

        if (metadata_diff.skip_indices_changed)
            new_metadata.secondary_indices = IndicesDescription::parse(metadata_diff.new_skip_indices, new_columns, global_context);

        if (metadata_diff.constraints_changed)
            new_metadata.constraints = ConstraintsDescription::parse(metadata_diff.new_constraints);

        if (metadata_diff.ttl_table_changed)
        {
            ParserTTLExpressionList parser;
            auto ttl_for_table_ast = parseQuery(parser, metadata_diff.new_ttl_table, 0, DBMS_DEFAULT_MAX_PARSER_DEPTH);
            new_metadata.table_ttl = TTLTableDescription::getTTLForTableFromAST(ttl_for_table_ast, new_metadata.columns, global_context, new_metadata.primary_key);
        }
    }

    /// Even if the primary/sorting keys didn't change we must reinitialize it
    /// because primary key column types might have changed.
    checkTTLExpressions(new_metadata, old_metadata);
    setProperties(new_metadata, old_metadata);

    auto table_id = getStorageID();
    DatabaseCatalog::instance().getDatabase(table_id.database_name)->alterTable(global_context, table_id, new_metadata);
}


/** If necessary, restore a part, replica itself adds a record for its receipt.
  * What time should I put for this entry in the queue? Time is taken into account when calculating lag of replica.
  * For these purposes, it makes sense to use creation time of missing part
  *  (that is, in calculating lag, it will be taken into account how old is the part we need to recover).
  */
static time_t tryGetPartCreateTime(zkutil::ZooKeeperPtr & zookeeper, const String & replica_path, const String & part_name)
{
    time_t res = 0;

    /// We get creation time of part, if it still exists (was not merged, for example).
    Coordination::Stat stat;
    String unused;
    if (zookeeper->tryGet(replica_path + "/parts/" + part_name, unused, &stat))
        res = stat.ctime / 1000;

    return res;
}


void StorageReplicatedMergeTree::checkParts(bool skip_sanity_checks)
{
    auto zookeeper = getZooKeeper();

    Strings expected_parts_vec = zookeeper->getChildren(replica_path + "/parts");

    /// Parts in ZK.
    NameSet expected_parts(expected_parts_vec.begin(), expected_parts_vec.end());

    /// There are no PreCommitted parts at startup.
    auto parts = getDataParts({MergeTreeDataPartState::Committed, MergeTreeDataPartState::Outdated});

    /** Local parts that are not in ZK.
      * In very rare cases they may cover missing parts
      * and someone may think that pushing them to zookeeper is good idea.
      * But actually we can't precisely determine that ALL missing parts
      * covered by this unexpected part. So missing parts will be downloaded.
      */
    DataParts unexpected_parts;

    /// Collect unexpected parts
    for (const auto & part : parts)
        if (!expected_parts.count(part->name))
            unexpected_parts.insert(part); /// this parts we will place to detached with ignored_ prefix

    /// Which parts should be taken from other replicas.
    Strings parts_to_fetch;

    for (const String & missing_name : expected_parts)
        if (!getActiveContainingPart(missing_name))
            parts_to_fetch.push_back(missing_name);

    /** To check the adequacy, for the parts that are in the FS, but not in ZK, we will only consider not the most recent parts.
      * Because unexpected new parts usually arise only because they did not have time to enroll in ZK with a rough restart of the server.
      * It also occurs from deduplicated parts that did not have time to retire.
      */
    size_t unexpected_parts_nonnew = 0;
    UInt64 unexpected_parts_nonnew_rows = 0;
    UInt64 unexpected_parts_rows = 0;
    for (const auto & part : unexpected_parts)
    {
        if (part->info.level > 0)
        {
            ++unexpected_parts_nonnew;
            unexpected_parts_nonnew_rows += part->rows_count;
        }

        unexpected_parts_rows += part->rows_count;
    }

    /// Additional helpful statistics
    auto get_blocks_count_in_data_part = [&] (const String & part_name) -> UInt64
    {
        MergeTreePartInfo part_info;
        if (MergeTreePartInfo::tryParsePartName(part_name, &part_info, format_version))
            return part_info.getBlocksCount();

        LOG_ERROR(log, "Unexpected part name: {}", part_name);
        return 0;
    };

    UInt64 parts_to_fetch_blocks = 0;
    for (const String & name : parts_to_fetch)
        parts_to_fetch_blocks += get_blocks_count_in_data_part(name);

    std::stringstream sanity_report;
    sanity_report << "There are "
        << unexpected_parts.size() << " unexpected parts with " << unexpected_parts_rows << " rows ("
        << unexpected_parts_nonnew << " of them is not just-written with " << unexpected_parts_rows << " rows), "
        << parts_to_fetch.size() << " missing parts (with " << parts_to_fetch_blocks << " blocks).";

    /** We can automatically synchronize data,
      *  if the ratio of the total number of errors to the total number of parts (minimum - on the local filesystem or in ZK)
      *  is no more than some threshold (for example 50%).
      *
      * A large ratio of mismatches in the data on the filesystem and the expected data
      *  may indicate a configuration error (the server accidentally connected as a replica not from right shard).
      * In this case, the protection mechanism does not allow the server to start.
      */

    UInt64 total_rows_on_filesystem = 0;
    for (const auto & part : parts)
        total_rows_on_filesystem += part->rows_count;

    const auto storage_settings_ptr = getSettings();
    bool insane = unexpected_parts_rows > total_rows_on_filesystem * storage_settings_ptr->replicated_max_ratio_of_wrong_parts;

    if (insane && !skip_sanity_checks)
    {
        std::stringstream why;
        why << "The local set of parts of table " << getStorageID().getNameForLogs() << " doesn't look like the set of parts "
            << "in ZooKeeper: "
            << formatReadableQuantity(unexpected_parts_rows) << " rows of " << formatReadableQuantity(total_rows_on_filesystem)
            << " total rows in filesystem are suspicious.";

        throw Exception(why.str() + " " + sanity_report.str(), ErrorCodes::TOO_MANY_UNEXPECTED_DATA_PARTS);
    }

    if (unexpected_parts_nonnew_rows > 0)
        LOG_WARNING(log, sanity_report.str());

    /// Add to the queue jobs to pick up the missing parts from other replicas and remove from ZK the information that we have them.
    std::vector<std::future<Coordination::ExistsResponse>> exists_futures;
    exists_futures.reserve(parts_to_fetch.size());
    for (const String & part_name : parts_to_fetch)
    {
        String part_path = replica_path + "/parts/" + part_name;
        exists_futures.emplace_back(zookeeper->asyncExists(part_path));
    }

    std::vector<std::future<Coordination::MultiResponse>> enqueue_futures;
    enqueue_futures.reserve(parts_to_fetch.size());
    for (size_t i = 0; i < parts_to_fetch.size(); ++i)
    {
        const String & part_name = parts_to_fetch[i];
        LOG_ERROR(log, "Removing locally missing part from ZooKeeper and queueing a fetch: {}", part_name);

        Coordination::Requests ops;

        time_t part_create_time = 0;
        Coordination::ExistsResponse exists_resp = exists_futures[i].get();
        if (exists_resp.error == Coordination::Error::ZOK)
        {
            part_create_time = exists_resp.stat.ctime / 1000;
            removePartFromZooKeeper(part_name, ops, exists_resp.stat.numChildren > 0);
        }

        LogEntry log_entry;
        log_entry.type = LogEntry::GET_PART;
        log_entry.source_replica = "";
        log_entry.new_part_name = part_name;
        log_entry.create_time = part_create_time;

        /// We assume that this occurs before the queue is loaded (queue.initialize).
        ops.emplace_back(zkutil::makeCreateRequest(
            replica_path + "/queue/queue-", log_entry.toString(), zkutil::CreateMode::PersistentSequential));

        enqueue_futures.emplace_back(zookeeper->asyncMulti(ops));
    }

    for (auto & future : enqueue_futures)
        future.get();

    /// Remove extra local parts.
    for (const DataPartPtr & part : unexpected_parts)
    {
        LOG_ERROR(log, "Renaming unexpected part {} to ignored_{}", part->name, part->name);
        forgetPartAndMoveToDetached(part, "ignored", true);
    }
}


void StorageReplicatedMergeTree::checkPartChecksumsAndAddCommitOps(const zkutil::ZooKeeperPtr & zookeeper,
    const DataPartPtr & part, Coordination::Requests & ops, String part_name, NameSet * absent_replicas_paths)
{
    if (part_name.empty())
        part_name = part->name;

    auto local_part_header = ReplicatedMergeTreePartHeader::fromColumnsAndChecksums(
        part->getColumns(), part->checksums);

    Strings replicas = zookeeper->getChildren(zookeeper_path + "/replicas");
    std::shuffle(replicas.begin(), replicas.end(), thread_local_rng);
    bool has_been_already_added = false;

    for (const String & replica : replicas)
    {
        String current_part_path = zookeeper_path + "/replicas/" + replica + "/parts/" + part_name;

        String part_zk_str;
        if (!zookeeper->tryGet(current_part_path, part_zk_str))
        {
            if (absent_replicas_paths)
                absent_replicas_paths->emplace(current_part_path);

            continue;
        }

        ReplicatedMergeTreePartHeader replica_part_header;
        if (!part_zk_str.empty())
            replica_part_header = ReplicatedMergeTreePartHeader::fromString(part_zk_str);
        else
        {
            Coordination::Stat columns_stat_before, columns_stat_after;
            String columns_str;
            String checksums_str;
            /// Let's check that the node's version with the columns did not change while we were reading the checksums.
            /// This ensures that the columns and the checksum refer to the same
            if (!zookeeper->tryGet(current_part_path + "/columns", columns_str, &columns_stat_before) ||
                !zookeeper->tryGet(current_part_path + "/checksums", checksums_str) ||
                !zookeeper->exists(current_part_path + "/columns", &columns_stat_after) ||
                columns_stat_before.version != columns_stat_after.version)
            {
                LOG_INFO(log, "Not checking checksums of part {} with replica {} because part changed while we were reading its checksums", part_name, replica);
                continue;
            }

            replica_part_header = ReplicatedMergeTreePartHeader::fromColumnsAndChecksumsZNodes(
                columns_str, checksums_str);
        }

        if (replica_part_header.getColumnsHash() != local_part_header.getColumnsHash())
        {
            LOG_INFO(log, "Not checking checksums of part {} with replica {} because columns are different", part_name, replica);
            continue;
        }

        replica_part_header.getChecksums().checkEqual(local_part_header.getChecksums(), true);

        if (replica == replica_name)
            has_been_already_added = true;

        /// If we verify checksums in "sequential manner" (i.e. recheck absence of checksums on other replicas when commit)
        /// then it is enough to verify checksums on at least one replica since checksums on other replicas must be the same.
        if (absent_replicas_paths)
        {
            absent_replicas_paths->clear();
            break;
        }
    }

    if (!has_been_already_added)
    {
        const auto storage_settings_ptr = getSettings();
        String part_path = replica_path + "/parts/" + part_name;

        //ops.emplace_back(zkutil::makeCheckRequest(
        //    zookeeper_path + "/columns", expected_columns_version));

        if (storage_settings_ptr->use_minimalistic_part_header_in_zookeeper)
        {
            ops.emplace_back(zkutil::makeCreateRequest(
                part_path, local_part_header.toString(), zkutil::CreateMode::Persistent));
        }
        else
        {
            ops.emplace_back(zkutil::makeCreateRequest(
                part_path, "", zkutil::CreateMode::Persistent));
            ops.emplace_back(zkutil::makeCreateRequest(
                part_path + "/columns", part->getColumns().toString(), zkutil::CreateMode::Persistent));
            ops.emplace_back(zkutil::makeCreateRequest(
                part_path + "/checksums", getChecksumsForZooKeeper(part->checksums), zkutil::CreateMode::Persistent));
        }
    }
    else
    {
        LOG_WARNING(log, "checkPartAndAddToZooKeeper: node {} already exists. Will not commit any nodes.", replica_path + "/parts/" + part_name);
    }
}

MergeTreeData::DataPartsVector StorageReplicatedMergeTree::checkPartChecksumsAndCommit(Transaction & transaction,
    const DataPartPtr & part)
{
    auto zookeeper = getZooKeeper();

    while (true)
    {
        Coordination::Requests ops;
        NameSet absent_part_paths_on_replicas;

        /// Checksums are checked here and `ops` is filled. In fact, the part is added to ZK just below, when executing `multi`.
        checkPartChecksumsAndAddCommitOps(zookeeper, part, ops, part->name, &absent_part_paths_on_replicas);

        /// Do not commit if the part is obsolete, we have just briefly checked its checksums
        if (transaction.isEmpty())
            return {};

        /// Will check that the part did not suddenly appear on skipped replicas
        if (!absent_part_paths_on_replicas.empty())
        {
            Coordination::Requests new_ops;
            for (const String & part_path : absent_part_paths_on_replicas)
            {
                new_ops.emplace_back(zkutil::makeCreateRequest(part_path, "", zkutil::CreateMode::Persistent));
                new_ops.emplace_back(zkutil::makeRemoveRequest(part_path, -1));
            }

            /// Add check ops at the beginning
            new_ops.insert(new_ops.end(), ops.begin(), ops.end());
            ops = std::move(new_ops);
        }

        try
        {
            zookeeper->multi(ops);
            return transaction.commit();
        }
        catch (const zkutil::KeeperMultiException & e)
        {
            size_t num_check_ops = 2 * absent_part_paths_on_replicas.size();
            size_t failed_op_index = e.failed_op_index;

            if (failed_op_index < num_check_ops && e.code == Coordination::Error::ZNODEEXISTS)
            {
                LOG_INFO(log, "The part {} on a replica suddenly appeared, will recheck checksums", e.getPathForFirstFailedOp());
            }
            else
                throw;
        }
    }
}

String StorageReplicatedMergeTree::getChecksumsForZooKeeper(const MergeTreeDataPartChecksums & checksums) const
{
    return MinimalisticDataPartChecksums::getSerializedString(checksums,
        getSettings()->use_minimalistic_checksums_in_zookeeper);
}


bool StorageReplicatedMergeTree::executeLogEntry(LogEntry & entry)
{
    if (entry.type == LogEntry::DROP_RANGE)
    {
        executeDropRange(entry);
        return true;
    }

    if (entry.type == LogEntry::REPLACE_RANGE)
    {
        executeReplaceRange(entry);
        return true;
    }

    if (entry.type == LogEntry::GET_PART ||
        entry.type == LogEntry::MERGE_PARTS ||
        entry.type == LogEntry::MUTATE_PART)
    {
        /// If we already have this part or a part covering it, we do not need to do anything.
        /// The part may be still in the PreCommitted -> Committed transition so we first search
        /// among PreCommitted parts to definitely find the desired part if it exists.
        DataPartPtr existing_part = getPartIfExists(entry.new_part_name, {MergeTreeDataPartState::PreCommitted});
        if (!existing_part)
            existing_part = getActiveContainingPart(entry.new_part_name);

        /// Even if the part is locally, it (in exceptional cases) may not be in ZooKeeper. Let's check that it is there.
        if (existing_part && getZooKeeper()->exists(replica_path + "/parts/" + existing_part->name))
        {
            if (!(entry.type == LogEntry::GET_PART && entry.source_replica == replica_name))
            {
                LOG_DEBUG(log, "Skipping action for part {} because part {} already exists.", entry.new_part_name, existing_part->name);
            }
            return true;
        }
    }

    if (entry.type == LogEntry::GET_PART && entry.source_replica == replica_name)
        LOG_WARNING(log, "Part {} from own log doesn't exist.", entry.new_part_name);

    /// Perhaps we don't need this part, because during write with quorum, the quorum has failed (see below about `/quorum/failed_parts`).
    if (entry.quorum && getZooKeeper()->exists(zookeeper_path + "/quorum/failed_parts/" + entry.new_part_name))
    {
        LOG_DEBUG(log, "Skipping action for part {} because quorum for that part was failed.", entry.new_part_name);
        return true;    /// NOTE Deletion from `virtual_parts` is not done, but it is only necessary for merge.
    }

    bool do_fetch = false;
    if (entry.type == LogEntry::GET_PART)
    {
        do_fetch = true;
    }
    else if (entry.type == LogEntry::MERGE_PARTS)
    {
        /// Sometimes it's better to fetch merged part instead of merge
        /// For example when we don't have all source parts for merge
        do_fetch = !tryExecuteMerge(entry);
    }
    else if (entry.type == LogEntry::MUTATE_PART)
    {
        /// Sometimes it's better to fetch mutated part instead of merge
        do_fetch = !tryExecutePartMutation(entry);
    }
    else if (entry.type == LogEntry::ALTER_METADATA)
    {
        return executeMetadataAlter(entry);
    }
    else
    {
        throw Exception("Unexpected log entry type: " + toString(static_cast<int>(entry.type)), ErrorCodes::LOGICAL_ERROR);
    }

    if (do_fetch)
        return executeFetch(entry);

    return true;
}

bool StorageReplicatedMergeTree::tryExecuteMerge(const LogEntry & entry)
{
    // Log source part names just in case
    {
        std::stringstream source_parts_msg;
        for (auto i : ext::range(0, entry.source_parts.size()))
            source_parts_msg << (i != 0 ? ", " : "") << entry.source_parts[i];

        LOG_TRACE(log, "Executing log entry to merge parts {} to {}", source_parts_msg.str(), entry.new_part_name);
    }

    const auto storage_settings_ptr = getSettings();

    if (storage_settings_ptr->always_fetch_merged_part)
    {
        LOG_INFO(log, "Will fetch part {} because setting 'always_fetch_merged_part' is true", entry.new_part_name);
        return false;
    }

    DataPartsVector parts;
    bool have_all_parts = true;
    for (const String & name : entry.source_parts)
    {
        DataPartPtr part = getActiveContainingPart(name);
        if (!part)
        {
            have_all_parts = false;
            break;
        }
        if (part->name != name)
        {
            LOG_WARNING(log, "Part {} is covered by {} but should be merged into {}. This shouldn't happen often.", name, part->name, entry.new_part_name);
            have_all_parts = false;
            break;
        }
        parts.push_back(part);
    }

    if (!have_all_parts)
    {
        /// If you do not have all the necessary parts, try to take some already merged part from someone.
        LOG_DEBUG(log, "Don't have all parts for merge {}; will try to fetch it instead", entry.new_part_name);
        return false;
    }
    else if (entry.create_time + storage_settings_ptr->prefer_fetch_merged_part_time_threshold.totalSeconds() <= time(nullptr))
    {
        /// If entry is old enough, and have enough size, and part are exists in any replica,
        ///  then prefer fetching of merged part from replica.

        size_t sum_parts_bytes_on_disk = 0;
        for (const auto & part : parts)
            sum_parts_bytes_on_disk += part->getBytesOnDisk();

        if (sum_parts_bytes_on_disk >= storage_settings_ptr->prefer_fetch_merged_part_size_threshold)
        {
            String replica = findReplicaHavingPart(entry.new_part_name, true);    /// NOTE excessive ZK requests for same data later, may remove.
            if (!replica.empty())
            {
                LOG_DEBUG(log, "Prefer to fetch {} from replica {}", entry.new_part_name, replica);
                return false;
            }
        }
    }

    /// Start to make the main work
    size_t estimated_space_for_merge = MergeTreeDataMergerMutator::estimateNeededDiskSpace(parts);

    /// Can throw an exception while reserving space.
    IMergeTreeDataPart::TTLInfos ttl_infos;
    size_t max_volume_index = 0;
    for (auto & part_ptr : parts)
    {
        ttl_infos.update(part_ptr->ttl_infos);
        max_volume_index = std::max(max_volume_index, getStoragePolicy()->getVolumeIndexByDisk(part_ptr->volume->getDisk()));
    }
    ReservationPtr reserved_space = reserveSpacePreferringTTLRules(estimated_space_for_merge,
            ttl_infos, time(nullptr), max_volume_index);

    auto table_lock = lockForShare(RWLockImpl::NO_QUERY, storage_settings_ptr->lock_acquire_timeout_for_background_operations);
    StorageMetadataPtr metadata_snapshot = getInMemoryMetadataPtr();

    FutureMergedMutatedPart future_merged_part(parts, entry.new_part_type);
    if (future_merged_part.name != entry.new_part_name)
    {
        throw Exception("Future merged part name " + backQuote(future_merged_part.name) + " differs from part name in log entry: "
            + backQuote(entry.new_part_name), ErrorCodes::BAD_DATA_PART_NAME);
    }
    future_merged_part.updatePath(*this, reserved_space);

    auto table_id = getStorageID();
    MergeList::EntryPtr merge_entry = global_context.getMergeList().insert(table_id.database_name, table_id.table_name, future_merged_part);

    Transaction transaction(*this);
    MutableDataPartPtr part;

    Stopwatch stopwatch;

    auto write_part_log = [&] (const ExecutionStatus & execution_status)
    {
        writePartLog(
            PartLogElement::MERGE_PARTS, execution_status, stopwatch.elapsed(),
            entry.new_part_name, part, parts, merge_entry.get());
    };

    try
    {
        part = merger_mutator.mergePartsToTemporaryPart(
            future_merged_part, metadata_snapshot, *merge_entry,
            table_lock, entry.create_time, reserved_space, entry.deduplicate,
            entry.force_ttl);

        merger_mutator.renameMergedTemporaryPart(part, parts, &transaction);

        try
        {
            checkPartChecksumsAndCommit(transaction, part);
        }
        catch (const Exception & e)
        {
            if (MergeTreeDataPartChecksums::isBadChecksumsErrorCode(e.code()))
            {
                transaction.rollback();

                ProfileEvents::increment(ProfileEvents::DataAfterMergeDiffersFromReplica);

                LOG_ERROR(log, "{}. Data after merge is not byte-identical to data on another replicas. There could be several reasons: 1. Using newer version of compression library after server update. 2. Using another compression method. 3. Non-deterministic compression algorithm (highly unlikely). 4. Non-deterministic merge algorithm due to logical error in code. 5. Data corruption in memory due to bug in code. 6. Data corruption in memory due to hardware issue. 7. Manual modification of source data after server startup. 8. Manual modification of checksums stored in ZooKeeper. 9. Part format related settings like 'enable_mixed_granularity_parts' are different on different replicas. We will download merged part from replica to force byte-identical result.", getCurrentExceptionMessage(false));

                write_part_log(ExecutionStatus::fromCurrentException());

                tryRemovePartImmediately(std::move(part));
                /// No need to delete the part from ZK because we can be sure that the commit transaction
                /// didn't go through.

                return false;
            }

            throw;
        }

        DataPartsVector parts_to_remove_immediatly;
        for (const auto & part_ptr : parts)
        {
            if (auto part_in_memory = asInMemoryPart(part_ptr))
            {
                modifyPartState(part_in_memory, DataPartState::Deleting);
                part_in_memory->notifyMerged();
                parts_to_remove_immediatly.push_back(part_in_memory);
            }
        }

        tryRemovePartsFromZooKeeperWithRetries(parts_to_remove_immediatly);
        removePartsFinally(parts_to_remove_immediatly);

        /** Removing old parts from ZK and from the disk is delayed - see ReplicatedMergeTreeCleanupThread, clearOldParts.
          */

        /** With `ZSESSIONEXPIRED` or `ZOPERATIONTIMEOUT`, we can inadvertently roll back local changes to the parts.
          * This is not a problem, because in this case the merge will remain in the queue, and we will try again.
          */
        merge_selecting_task->schedule();
        ProfileEvents::increment(ProfileEvents::ReplicatedPartMerges);

        write_part_log({});

        return true;
    }
    catch (...)
    {
        write_part_log(ExecutionStatus::fromCurrentException());
        throw;
    }
}

bool StorageReplicatedMergeTree::tryExecutePartMutation(const StorageReplicatedMergeTree::LogEntry & entry)
{
    const String & source_part_name = entry.source_parts.at(0);
    const auto storage_settings_ptr = getSettings();
    LOG_TRACE(log, "Executing log entry to mutate part {} to {}", source_part_name, entry.new_part_name);

    DataPartPtr source_part = getActiveContainingPart(source_part_name);
    if (!source_part)
    {
        LOG_DEBUG(log, "Source part {} for {} is not ready; will try to fetch it instead", source_part_name, entry.new_part_name);
        return false;
    }

    if (source_part->name != source_part_name)
    {
        throw Exception("Part " + source_part_name + " is covered by " + source_part->name
            + " but should be mutated to " + entry.new_part_name + ". This is a bug.",
            ErrorCodes::LOGICAL_ERROR);
    }

    /// TODO - some better heuristic?
    size_t estimated_space_for_result = MergeTreeDataMergerMutator::estimateNeededDiskSpace({source_part});

    if (entry.create_time + storage_settings_ptr->prefer_fetch_merged_part_time_threshold.totalSeconds() <= time(nullptr)
        && estimated_space_for_result >= storage_settings_ptr->prefer_fetch_merged_part_size_threshold)
    {
        /// If entry is old enough, and have enough size, and some replica has the desired part,
        /// then prefer fetching from replica.
        String replica = findReplicaHavingPart(entry.new_part_name, true);    /// NOTE excessive ZK requests for same data later, may remove.
        if (!replica.empty())
        {
            LOG_DEBUG(log, "Prefer to fetch {} from replica {}", entry.new_part_name, replica);
            return false;
        }
    }


    MergeTreePartInfo new_part_info = MergeTreePartInfo::fromPartName(
        entry.new_part_name, format_version);
    MutationCommands commands = queue.getMutationCommands(source_part, new_part_info.mutation);

    /// Once we mutate part, we must reserve space on the same disk, because mutations can possibly create hardlinks.
    /// Can throw an exception.
    ReservationPtr reserved_space = reserveSpace(estimated_space_for_result, source_part->volume);

    auto table_lock = lockForShare(
            RWLockImpl::NO_QUERY, storage_settings_ptr->lock_acquire_timeout_for_background_operations);
    StorageMetadataPtr metadata_snapshot = getInMemoryMetadataPtr();

    MutableDataPartPtr new_part;
    Transaction transaction(*this);

    FutureMergedMutatedPart future_mutated_part;
    future_mutated_part.parts.push_back(source_part);
    future_mutated_part.part_info = new_part_info;
    future_mutated_part.name = entry.new_part_name;
    future_mutated_part.updatePath(*this, reserved_space);
    future_mutated_part.type = source_part->getType();

    auto table_id = getStorageID();
    MergeList::EntryPtr merge_entry = global_context.getMergeList().insert(
        table_id.database_name, table_id.table_name, future_mutated_part);

    Stopwatch stopwatch;

    auto write_part_log = [&] (const ExecutionStatus & execution_status)
    {
        writePartLog(
            PartLogElement::MUTATE_PART, execution_status, stopwatch.elapsed(),
            entry.new_part_name, new_part, future_mutated_part.parts, merge_entry.get());
    };

    try
    {
        new_part = merger_mutator.mutatePartToTemporaryPart(
            future_mutated_part, metadata_snapshot, commands, *merge_entry,
            entry.create_time, global_context, reserved_space, table_lock);
        renameTempPartAndReplace(new_part, nullptr, &transaction);

        try
        {
            checkPartChecksumsAndCommit(transaction, new_part);
        }
        catch (const Exception & e)
        {
            if (MergeTreeDataPartChecksums::isBadChecksumsErrorCode(e.code()))
            {
                transaction.rollback();

                ProfileEvents::increment(ProfileEvents::DataAfterMutationDiffersFromReplica);

                LOG_ERROR(log, "{}. Data after mutation is not byte-identical to data on another replicas. We will download merged part from replica to force byte-identical result.", getCurrentExceptionMessage(false));

                write_part_log(ExecutionStatus::fromCurrentException());

                tryRemovePartImmediately(std::move(new_part));
                /// No need to delete the part from ZK because we can be sure that the commit transaction
                /// didn't go through.

                return false;
            }

            throw;
        }

        /** With `ZSESSIONEXPIRED` or `ZOPERATIONTIMEOUT`, we can inadvertently roll back local changes to the parts.
          * This is not a problem, because in this case the entry will remain in the queue, and we will try again.
          */
        merge_selecting_task->schedule();
        ProfileEvents::increment(ProfileEvents::ReplicatedPartMutations);
        write_part_log({});

        return true;
    }
    catch (...)
    {
        write_part_log(ExecutionStatus::fromCurrentException());
        throw;
    }
}


bool StorageReplicatedMergeTree::executeFetch(LogEntry & entry)
{
    /// Looking for covering part. After that entry.actual_new_part_name may be filled.
    String replica = findReplicaHavingCoveringPart(entry, true);
    const auto storage_settings_ptr = getSettings();

    static std::atomic_uint total_fetches {0};
    if (storage_settings_ptr->replicated_max_parallel_fetches && total_fetches >= storage_settings_ptr->replicated_max_parallel_fetches)
    {
        throw Exception("Too many total fetches from replicas, maximum: " + storage_settings_ptr->replicated_max_parallel_fetches.toString(),
            ErrorCodes::TOO_MANY_FETCHES);
    }

    ++total_fetches;
    SCOPE_EXIT({--total_fetches;});

    if (storage_settings_ptr->replicated_max_parallel_fetches_for_table
        && current_table_fetches >= storage_settings_ptr->replicated_max_parallel_fetches_for_table)
    {
        throw Exception("Too many fetches from replicas for table, maximum: " + storage_settings_ptr->replicated_max_parallel_fetches_for_table.toString(),
            ErrorCodes::TOO_MANY_FETCHES);
    }

    ++current_table_fetches;
    SCOPE_EXIT({--current_table_fetches;});

    try
    {
        if (replica.empty())
        {
            /** If a part is to be written with a quorum and the quorum is not reached yet,
              *  then (due to the fact that a part is impossible to download right now),
              *  the quorum entry should be considered unsuccessful.
              * TODO Complex code, extract separately.
              */
            if (entry.quorum)
            {
                if (entry.type != LogEntry::GET_PART)
                    throw Exception("Logical error: log entry with quorum but type is not GET_PART", ErrorCodes::LOGICAL_ERROR);

                LOG_DEBUG(log, "No active replica has part {} which needs to be written with quorum. Will try to mark that quorum as failed.", entry.new_part_name);

                /** Atomically:
                  * - if replicas do not become active;
                  * - if there is a `quorum` node with this part;
                  * - delete `quorum` node;
                  * - add a part to the list `quorum/failed_parts`;
                  * - if the part is not already removed from the list for deduplication `blocks/block_num`, then delete it;
                  *
                  * If something changes, then we will nothing - we'll get here again next time.
                  */

                /** We collect the `host` node versions from the replicas.
                  * When the replica becomes active, it changes the value of host in the same transaction (with the creation of `is_active`).
                  * This will ensure that the replicas do not become active.
                  */

                auto zookeeper = getZooKeeper();

                Strings replicas = zookeeper->getChildren(zookeeper_path + "/replicas");

                Coordination::Requests ops;

                for (const auto & path_part : replicas)
                {
                    Coordination::Stat stat;
                    String path = zookeeper_path + "/replicas/" + path_part + "/host";
                    zookeeper->get(path, &stat);
                    ops.emplace_back(zkutil::makeCheckRequest(path, stat.version));
                }

                /// We verify that while we were collecting versions, the replica with the necessary part did not come alive.
                replica = findReplicaHavingPart(entry.new_part_name, true);

                /// Also during this time a completely new replica could be created.
                /// But if a part does not appear on the old, then it can not be on the new one either.

                if (replica.empty())
                {
                    Coordination::Stat quorum_stat;
                    String quorum_path = zookeeper_path + "/quorum/status";
                    String quorum_str = zookeeper->get(quorum_path, &quorum_stat);
                    ReplicatedMergeTreeQuorumEntry quorum_entry;
                    quorum_entry.fromString(quorum_str);

                    if (quorum_entry.part_name == entry.new_part_name)
                    {
                        ops.emplace_back(zkutil::makeRemoveRequest(quorum_path, quorum_stat.version));

                        auto part_info = MergeTreePartInfo::fromPartName(entry.new_part_name, format_version);

                        if (part_info.min_block != part_info.max_block)
                            throw Exception("Logical error: log entry with quorum for part covering more than one block number",
                                ErrorCodes::LOGICAL_ERROR);

                        ops.emplace_back(zkutil::makeCreateRequest(
                            zookeeper_path + "/quorum/failed_parts/" + entry.new_part_name,
                            "",
                            zkutil::CreateMode::Persistent));

                        /// Deleting from `blocks`.
                        if (!entry.block_id.empty() && zookeeper->exists(zookeeper_path + "/blocks/" + entry.block_id))
                            ops.emplace_back(zkutil::makeRemoveRequest(zookeeper_path + "/blocks/" + entry.block_id, -1));

                        Coordination::Responses responses;
                        auto code = zookeeper->tryMulti(ops, responses);

                        if (code == Coordination::Error::ZOK)
                        {
                            LOG_DEBUG(log, "Marked quorum for part {} as failed.", entry.new_part_name);
                            queue.removeFromVirtualParts(part_info);
                            return true;
                        }
                        else if (code == Coordination::Error::ZBADVERSION || code == Coordination::Error::ZNONODE || code == Coordination::Error::ZNODEEXISTS)
                        {
                            LOG_DEBUG(log, "State was changed or isn't expected when trying to mark quorum for part {} as failed. Code: {}", entry.new_part_name, Coordination::errorMessage(code));
                        }
                        else
                            throw Coordination::Exception(code);
                    }
                    else
                    {
                        LOG_WARNING(log, "No active replica has part {}, but that part needs quorum and /quorum/status contains entry about another part {}. It means that part was successfully written to {} replicas, but then all of them goes offline. Or it is a bug.", entry.new_part_name, quorum_entry.part_name, entry.quorum);
                    }
                }
            }

            if (replica.empty())
            {
                ProfileEvents::increment(ProfileEvents::ReplicatedPartFailedFetches);
                throw Exception("No active replica has part " + entry.new_part_name + " or covering part", ErrorCodes::NO_REPLICA_HAS_PART);
            }
        }

        try
        {
            String part_name = entry.actual_new_part_name.empty() ? entry.new_part_name : entry.actual_new_part_name;
            if (!fetchPart(part_name, zookeeper_path + "/replicas/" + replica, false, entry.quorum))
                return false;
        }
        catch (Exception & e)
        {
            /// No stacktrace, just log message
            if (e.code() == ErrorCodes::RECEIVED_ERROR_TOO_MANY_REQUESTS)
                e.addMessage("Too busy replica. Will try later.");
            throw;
        }

        if (entry.type == LogEntry::MERGE_PARTS)
            ProfileEvents::increment(ProfileEvents::ReplicatedPartFetchesOfMerged);
    }
    catch (...)
    {
        /** If we can not download the part we need for some merge, it's better not to try to get other parts for this merge,
          * but try to get already merged part. To do this, move the action to get the remaining parts
          * for this merge at the end of the queue.
          */
        try
        {
            auto parts_for_merge = queue.moveSiblingPartsForMergeToEndOfQueue(entry.new_part_name);

            if (!parts_for_merge.empty() && replica.empty())
            {
                LOG_INFO(log, "No active replica has part {}. Will fetch merged part instead.", entry.new_part_name);
                return false;
            }

            /** If no active replica has a part, and there is no merge in the queue with its participation,
              * check to see if any (active or inactive) replica has such a part or covering it.
              */
            if (replica.empty())
                enqueuePartForCheck(entry.new_part_name);
        }
        catch (...)
        {
            tryLogCurrentException(log, __PRETTY_FUNCTION__);
        }

        throw;
    }

    return true;
}


void StorageReplicatedMergeTree::executeDropRange(const LogEntry & entry)
{
    auto drop_range_info = MergeTreePartInfo::fromPartName(entry.new_part_name, format_version);
    queue.removePartProducingOpsInRange(getZooKeeper(), drop_range_info, entry);

    if (entry.detach)
        LOG_DEBUG(log, "Detaching parts.");
    else
        LOG_DEBUG(log, "Removing parts.");

    /// Delete the parts contained in the range to be deleted.
    /// It's important that no old parts remain (after the merge), because otherwise,
    ///  after adding a new replica, this new replica downloads them, but does not delete them.
    /// And, if you do not, the parts will come to life after the server is restarted.
    /// Therefore, we use all data parts.

    DataPartsVector parts_to_remove;
    {
        auto data_parts_lock = lockParts();
        parts_to_remove = removePartsInRangeFromWorkingSet(drop_range_info, true, true, data_parts_lock);
    }

    if (entry.detach)
    {
        /// If DETACH clone parts to detached/ directory
        for (const auto & part : parts_to_remove)
        {
            LOG_INFO(log, "Detaching {}", part->relative_path);
            part->makeCloneInDetached("");
        }
    }

    /// Forcibly remove parts from ZooKeeper
    tryRemovePartsFromZooKeeperWithRetries(parts_to_remove);

    if (entry.detach)
        LOG_DEBUG(log, "Detached {} parts inside {}.", parts_to_remove.size(), entry.new_part_name);
    else
        LOG_DEBUG(log, "Removed {} parts inside {}.", parts_to_remove.size(), entry.new_part_name);

    /// We want to remove dropped parts from disk as soon as possible
    /// To be removed a partition should have zero refcount, therefore call the cleanup thread at exit
    parts_to_remove.clear();
    cleanup_thread.wakeup();
}


bool StorageReplicatedMergeTree::executeReplaceRange(const LogEntry & entry)
{
    Stopwatch watch;
    auto & entry_replace = *entry.replace_range_entry;

    MergeTreePartInfo drop_range = MergeTreePartInfo::fromPartName(entry_replace.drop_range_part_name, format_version);
    /// Range with only one block has special meaning ATTACH PARTITION
    bool replace = drop_range.getBlocksCount() > 1;

    queue.removePartProducingOpsInRange(getZooKeeper(), drop_range, entry);

    struct PartDescription
    {
        PartDescription(size_t index_, const String & src_part_name_, const String & new_part_name_, const String & checksum_hex_,
                        MergeTreeDataFormatVersion format_version)
            : index(index_),
            src_part_name(src_part_name_), src_part_info(MergeTreePartInfo::fromPartName(src_part_name_, format_version)),
            new_part_name(new_part_name_), new_part_info(MergeTreePartInfo::fromPartName(new_part_name_, format_version)),
            checksum_hex(checksum_hex_) {}

        size_t index; // in log entry arrays
        String src_part_name;
        MergeTreePartInfo src_part_info;
        String new_part_name;
        MergeTreePartInfo new_part_info;
        String checksum_hex;

        /// Part which will be committed
        MutableDataPartPtr res_part;

        /// We could find a covering part
        MergeTreePartInfo found_new_part_info;
        String found_new_part_name;

        /// Hold pointer to part in source table if will clone it from local table
        DataPartPtr src_table_part;

        /// A replica that will be used to fetch part
        String replica;
    };

    using PartDescriptionPtr = std::shared_ptr<PartDescription>;
    using PartDescriptions = std::vector<PartDescriptionPtr>;

    PartDescriptions all_parts;
    PartDescriptions parts_to_add;
    DataPartsVector parts_to_remove;

    auto table_lock_holder_dst_table = lockForShare(
            RWLockImpl::NO_QUERY, getSettings()->lock_acquire_timeout_for_background_operations);
    auto dst_metadata_snapshot = getInMemoryMetadataPtr();

    for (size_t i = 0; i < entry_replace.new_part_names.size(); ++i)
    {
        all_parts.emplace_back(std::make_shared<PartDescription>(i,
            entry_replace.src_part_names.at(i),
            entry_replace.new_part_names.at(i),
            entry_replace.part_names_checksums.at(i),
            format_version));
    }

    /// What parts we should add? Or we have already added all required parts (we an replica-initializer)
    {
        auto data_parts_lock = lockParts();

        for (const PartDescriptionPtr & part_desc : all_parts)
        {
            if (!getActiveContainingPart(part_desc->new_part_info, MergeTreeDataPartState::Committed, data_parts_lock))
                parts_to_add.emplace_back(part_desc);
        }

        if (parts_to_add.empty() && replace)
            parts_to_remove = removePartsInRangeFromWorkingSet(drop_range, true, false, data_parts_lock);
    }

    if (parts_to_add.empty())
    {
        LOG_INFO(log, "All parts from REPLACE PARTITION command have been already attached");
        tryRemovePartsFromZooKeeperWithRetries(parts_to_remove);
        return true;
    }

    if (parts_to_add.size() < all_parts.size())
    {
        LOG_WARNING(log, "Some (but not all) parts from REPLACE PARTITION command already exist. REPLACE PARTITION will not be atomic.");
    }

    StoragePtr source_table;
    TableLockHolder table_lock_holder_src_table;
    StorageID source_table_id{entry_replace.from_database, entry_replace.from_table};

    auto clone_data_parts_from_source_table = [&] () -> size_t
    {
        source_table = DatabaseCatalog::instance().tryGetTable(source_table_id, global_context);
        if (!source_table)
        {
            LOG_DEBUG(log, "Can't use {} as source table for REPLACE PARTITION command. It does not exist.", source_table_id.getNameForLogs());
            return 0;
        }

        auto src_metadata_snapshot = source_table->getInMemoryMetadataPtr();
        MergeTreeData * src_data = nullptr;
        try
        {
            src_data = &checkStructureAndGetMergeTreeData(source_table, src_metadata_snapshot, dst_metadata_snapshot);
        }
        catch (Exception &)
        {
            LOG_INFO(log, "Can't use {} as source table for REPLACE PARTITION command. Will fetch all parts. Reason: {}", source_table_id.getNameForLogs(), getCurrentExceptionMessage(false));
            return 0;
        }

        table_lock_holder_src_table = source_table->lockForShare(
                RWLockImpl::NO_QUERY, getSettings()->lock_acquire_timeout_for_background_operations);

        DataPartStates valid_states{
            MergeTreeDataPartState::PreCommitted, MergeTreeDataPartState::Committed, MergeTreeDataPartState::Outdated};

        size_t num_clonable_parts = 0;
        for (PartDescriptionPtr & part_desc : parts_to_add)
        {
            auto src_part = src_data->getPartIfExists(part_desc->src_part_info, valid_states);
            if (!src_part)
            {
                LOG_DEBUG(log, "There is no part {} in {}", part_desc->src_part_name, source_table_id.getNameForLogs());
                continue;
            }

            String checksum_hex  = src_part->checksums.getTotalChecksumHex();

            if (checksum_hex != part_desc->checksum_hex)
            {
                LOG_DEBUG(log, "Part {} of {} has inappropriate checksum", part_desc->src_part_name, source_table_id.getNameForLogs());
                /// TODO: check version
                continue;
            }

            part_desc->found_new_part_name = part_desc->new_part_name;
            part_desc->found_new_part_info = part_desc->new_part_info;
            part_desc->src_table_part = src_part;

            ++num_clonable_parts;
        }

        return num_clonable_parts;
    };

    size_t num_clonable_parts = clone_data_parts_from_source_table();
    LOG_DEBUG(log, "Found {} parts that could be cloned (of {} required parts)", num_clonable_parts, parts_to_add.size());

    ActiveDataPartSet adding_parts_active_set(format_version);
    std::unordered_map<String, PartDescriptionPtr> part_name_to_desc;

    for (PartDescriptionPtr & part_desc : parts_to_add)
    {
        if (part_desc->src_table_part)
        {
            /// It is clonable part
            adding_parts_active_set.add(part_desc->new_part_name);
            part_name_to_desc.emplace(part_desc->new_part_name, part_desc);
            continue;
        }

        /// Firstly, try find exact part to produce more accurate part set
        String replica = findReplicaHavingPart(part_desc->new_part_name, true);
        String found_part_name;
        /// TODO: check version

        if (replica.empty())
        {
            LOG_DEBUG(log, "Part {} is not found on remote replicas", part_desc->new_part_name);

            /// Fallback to covering part
            replica = findReplicaHavingCoveringPart(part_desc->new_part_name, true, found_part_name);

            if (replica.empty())
            {
                /// It is not fail, since adjacent parts could cover current part
                LOG_DEBUG(log, "Parts covering {} are not found on remote replicas", part_desc->new_part_name);
                continue;
            }
        }
        else
        {
            found_part_name = part_desc->new_part_name;
        }

        part_desc->found_new_part_name = found_part_name;
        part_desc->found_new_part_info = MergeTreePartInfo::fromPartName(found_part_name, format_version);
        part_desc->replica = replica;

        adding_parts_active_set.add(part_desc->found_new_part_name);
        part_name_to_desc.emplace(part_desc->found_new_part_name, part_desc);
    }

    /// Check that we could cover whole range
    for (PartDescriptionPtr & part_desc : parts_to_add)
    {
        if (adding_parts_active_set.getContainingPart(part_desc->new_part_info).empty())
        {
            throw Exception("Not found part " + part_desc->new_part_name +
                            " (or part covering it) neither source table neither remote replicas" , ErrorCodes::NO_REPLICA_HAS_PART);
        }
    }

    /// Filter covered parts
    PartDescriptions final_parts;
    {
        Strings final_part_names = adding_parts_active_set.getParts();

        for (const String & final_part_name : final_part_names)
        {
            auto part_desc = part_name_to_desc[final_part_name];
            if (!part_desc)
                throw Exception("There is no final part " + final_part_name + ". This is a bug", ErrorCodes::LOGICAL_ERROR);

            final_parts.emplace_back(part_desc);

            if (final_parts.size() > 1)
            {
                auto & prev = *final_parts[final_parts.size() - 2];
                auto & curr = *final_parts[final_parts.size() - 1];

                if (!prev.found_new_part_info.isDisjoint(curr.found_new_part_info))
                {
                    throw Exception("Intersected final parts detected: " + prev.found_new_part_name
                        + " and " + curr.found_new_part_name + ". It should be investigated.", ErrorCodes::INCORRECT_DATA);
                }
            }
        }
    }

    static const String TMP_PREFIX = "tmp_replace_from_";

    auto obtain_part = [&] (PartDescriptionPtr & part_desc)
    {
        if (part_desc->src_table_part)
        {

            if (part_desc->checksum_hex != part_desc->src_table_part->checksums.getTotalChecksumHex())
                throw Exception("Checksums of " + part_desc->src_table_part->name + " is suddenly changed", ErrorCodes::UNFINISHED);

            part_desc->res_part = cloneAndLoadDataPartOnSameDisk(
                part_desc->src_table_part, TMP_PREFIX + "clone_", part_desc->new_part_info);
        }
        else if (!part_desc->replica.empty())
        {
            String source_replica_path = zookeeper_path + "/replicas/" + part_desc->replica;
            ReplicatedMergeTreeAddress address(getZooKeeper()->get(source_replica_path + "/host"));
            auto timeouts = ConnectionTimeouts::getHTTPTimeouts(global_context);
            auto [user, password] = global_context.getInterserverCredentials();
            String interserver_scheme = global_context.getInterserverScheme();

            if (interserver_scheme != address.scheme)
                throw Exception("Interserver schemas are different '" + interserver_scheme + "' != '" + address.scheme + "', can't fetch part from " + address.host, ErrorCodes::LOGICAL_ERROR);

            part_desc->res_part = fetcher.fetchPart(part_desc->found_new_part_name, source_replica_path,
                address.host, address.replication_port, timeouts, user, password, interserver_scheme, false, TMP_PREFIX + "fetch_");

            /// TODO: check columns_version of fetched part

            ProfileEvents::increment(ProfileEvents::ReplicatedPartFetches);
        }
        else
            throw Exception("There is no receipt to produce part " + part_desc->new_part_name + ". This is bug", ErrorCodes::LOGICAL_ERROR);
    };

    /// Download or clone parts
    /// TODO: make it in parallel
    for (PartDescriptionPtr & part_desc : final_parts)
        obtain_part(part_desc);

    MutableDataPartsVector res_parts;
    for (PartDescriptionPtr & part_desc : final_parts)
        res_parts.emplace_back(part_desc->res_part);

    try
    {
        /// Commit parts
        auto zookeeper = getZooKeeper();
        Transaction transaction(*this);

        Coordination::Requests ops;
        for (PartDescriptionPtr & part_desc : final_parts)
        {
            renameTempPartAndReplace(part_desc->res_part, nullptr, &transaction);
            getCommitPartOps(ops, part_desc->res_part);

            if (ops.size() > zkutil::MULTI_BATCH_SIZE)
            {
                zookeeper->multi(ops);
                ops.clear();
            }
        }

        if (!ops.empty())
            zookeeper->multi(ops);

        {
            auto data_parts_lock = lockParts();

            transaction.commit(&data_parts_lock);
            if (replace)
                parts_to_remove = removePartsInRangeFromWorkingSet(drop_range, true, false, data_parts_lock);
        }

        PartLog::addNewParts(global_context, res_parts, watch.elapsed());
    }
    catch (...)
    {
        PartLog::addNewParts(global_context, res_parts, watch.elapsed(), ExecutionStatus::fromCurrentException());
        throw;
    }

    tryRemovePartsFromZooKeeperWithRetries(parts_to_remove);
    res_parts.clear();
    parts_to_remove.clear();
    cleanup_thread.wakeup();

    return true;
}


void StorageReplicatedMergeTree::cloneReplica(const String & source_replica, Coordination::Stat source_is_lost_stat, zkutil::ZooKeeperPtr & zookeeper)
{
    LOG_INFO(log, "Will mimic {}", source_replica);

    String source_path = zookeeper_path + "/replicas/" + source_replica;

    /** TODO: it will be deleted! (It is only to support old version of CH server).
      * In current code, the replica is created in single transaction.
      * If the reference/master replica is not yet fully created, let's wait.
      */
    while (!zookeeper->exists(source_path + "/columns"))
    {
        LOG_INFO(log, "Waiting for replica {} to be fully created", source_path);

        zkutil::EventPtr event = std::make_shared<Poco::Event>();
        if (zookeeper->exists(source_path + "/columns", nullptr, event))
        {
            LOG_WARNING(log, "Oops, a watch has leaked");
            break;
        }

        event->wait();
    }

    /// The order of the following three actions is important.

    Strings source_queue_names;
    /// We are trying to get consistent /log_pointer and /queue state. Otherwise
    /// we can possibly duplicate entries in queue of cloned replica.
    while (true)
    {
        Coordination::Stat log_pointer_stat;
        String raw_log_pointer = zookeeper->get(source_path + "/log_pointer", &log_pointer_stat);

        Coordination::Requests ops;
        ops.push_back(zkutil::makeSetRequest(replica_path + "/log_pointer", raw_log_pointer, -1));

        /// For support old versions CH.
        if (source_is_lost_stat.version == -1)
        {
            /// We check that it was not suddenly upgraded to new version.
            /// Otherwise it can be upgraded and instantly become lost, but we cannot notice that.
            ops.push_back(zkutil::makeCreateRequest(source_path + "/is_lost", "0", zkutil::CreateMode::Persistent));
            ops.push_back(zkutil::makeRemoveRequest(source_path + "/is_lost", -1));
        }
        else /// The replica we clone should not suddenly become lost.
            ops.push_back(zkutil::makeCheckRequest(source_path + "/is_lost", source_is_lost_stat.version));

        Coordination::Responses responses;

        /// Let's remember the queue of the reference/master replica.
        source_queue_names = zookeeper->getChildren(source_path + "/queue");

        /// Check that our log pointer didn't changed while we read queue entries
        ops.push_back(zkutil::makeCheckRequest(source_path + "/log_pointer", log_pointer_stat.version));

        auto rc = zookeeper->tryMulti(ops, responses);

        if (rc == Coordination::Error::ZOK)
        {
            break;
        }
        else if (rc == Coordination::Error::ZNODEEXISTS)
        {
            throw Exception(
                "Can not clone replica, because the " + source_replica + " updated to new ClickHouse version",
                ErrorCodes::REPLICA_STATUS_CHANGED);
        }
        else if (responses[1]->error == Coordination::Error::ZBADVERSION)
        {
            /// If is_lost node version changed than source replica also lost,
            /// so we cannot clone from it.
            throw Exception(
                "Can not clone replica, because the " + source_replica + " became lost", ErrorCodes::REPLICA_STATUS_CHANGED);
        }
        else if (responses.back()->error == Coordination::Error::ZBADVERSION)
        {
            /// If source replica's log_pointer changed than we probably read
            /// stale state of /queue and have to try one more time.
            LOG_WARNING(log, "Log pointer of source replica {} changed while we loading queue nodes. Will retry.", source_replica);
            continue;
        }
        else
        {
            zkutil::KeeperMultiException::check(rc, ops, responses);
        }
    }

    std::sort(source_queue_names.begin(), source_queue_names.end());

    Strings source_queue;
    for (const String & entry_name : source_queue_names)
    {
        String entry;
        if (!zookeeper->tryGet(source_path + "/queue/" + entry_name, entry))
            continue;
        source_queue.push_back(entry);
    }

    /// Add to the queue jobs to receive all the active parts that the reference/master replica has.
    Strings source_replica_parts = zookeeper->getChildren(source_path + "/parts");
    ActiveDataPartSet active_parts_set(format_version, source_replica_parts);

    Strings active_parts = active_parts_set.getParts();

    /// Remove local parts if source replica does not have them, because such parts will never be fetched by other replicas.
    Strings local_parts_in_zk = zookeeper->getChildren(replica_path + "/parts");
    Strings parts_to_remove_from_zk;
    for (const auto & part : local_parts_in_zk)
    {
        if (active_parts_set.getContainingPart(part).empty())
        {
            queue.remove(zookeeper, part);
            parts_to_remove_from_zk.emplace_back(part);
            LOG_WARNING(log, "Source replica does not have part {}. Removing it from ZooKeeper.", part);
        }
    }
    tryRemovePartsFromZooKeeperWithRetries(parts_to_remove_from_zk);

    auto local_active_parts = getDataParts();
    DataPartsVector parts_to_remove_from_working_set;
    for (const auto & part : local_active_parts)
    {
        if (active_parts_set.getContainingPart(part->name).empty())
        {
            parts_to_remove_from_working_set.emplace_back(part);
            LOG_WARNING(log, "Source replica does not have part {}. Removing it from working set.", part->name);
        }
    }
    removePartsFromWorkingSet(parts_to_remove_from_working_set, true);

    for (const String & name : active_parts)
    {
        LogEntry log_entry;
        log_entry.type = LogEntry::GET_PART;
        log_entry.source_replica = "";
        log_entry.new_part_name = name;
        log_entry.create_time = tryGetPartCreateTime(zookeeper, source_path, name);

        zookeeper->create(replica_path + "/queue/queue-", log_entry.toString(), zkutil::CreateMode::PersistentSequential);
    }

    LOG_DEBUG(log, "Queued {} parts to be fetched", active_parts.size());

    /// Add content of the reference/master replica queue to the queue.
    for (const String & entry : source_queue)
    {
        zookeeper->create(replica_path + "/queue/queue-", entry, zkutil::CreateMode::PersistentSequential);
    }

    LOG_DEBUG(log, "Copied {} queue entries", source_queue.size());
}


void StorageReplicatedMergeTree::cloneReplicaIfNeeded(zkutil::ZooKeeperPtr zookeeper)
{
    String res;
    if (zookeeper->tryGet(replica_path + "/is_lost", res))
    {
        if (res == "0")
            return;
    }
    else
    {
        /// Replica was created by old version of CH, so me must create "/is_lost".
        /// Note that in old version of CH there was no "lost" replicas possible.
        zookeeper->create(replica_path + "/is_lost", "0", zkutil::CreateMode::Persistent);
        return;
    }

    /// is_lost is "1": it means that we are in repair mode.

    String source_replica;
    Coordination::Stat source_is_lost_stat;
    source_is_lost_stat.version = -1;

    for (const String & source_replica_name : zookeeper->getChildren(zookeeper_path + "/replicas"))
    {
        String source_replica_path = zookeeper_path + "/replicas/" + source_replica_name;

        /// Do not clone from myself.
        if (source_replica_path != replica_path)
        {
            /// Do not clone from lost replicas.
            String source_replica_is_lost_value;
            if (!zookeeper->tryGet(source_replica_path + "/is_lost", source_replica_is_lost_value, &source_is_lost_stat)
                || source_replica_is_lost_value == "0")
            {
                source_replica = source_replica_name;
                break;
            }
        }
    }

    if (source_replica.empty())
        throw Exception("All replicas are lost", ErrorCodes::ALL_REPLICAS_LOST);

    /// Clear obsolete queue that we no longer need.
    zookeeper->removeChildren(replica_path + "/queue");

    /// Will do repair from the selected replica.
    cloneReplica(source_replica, source_is_lost_stat, zookeeper);
    /// If repair fails to whatever reason, the exception is thrown, is_lost will remain "1" and the replica will be repaired later.

    /// If replica is repaired successfully, we remove is_lost flag.
    zookeeper->set(replica_path + "/is_lost", "0");
}


void StorageReplicatedMergeTree::queueUpdatingTask()
{
    if (!queue_update_in_progress)
    {
        last_queue_update_start_time.store(time(nullptr));
        queue_update_in_progress = true;
    }
    try
    {
        queue.pullLogsToQueue(getZooKeeper(), queue_updating_task->getWatchCallback());
        last_queue_update_finish_time.store(time(nullptr));
        queue_update_in_progress = false;
    }
    catch (const Coordination::Exception & e)
    {
        tryLogCurrentException(log, __PRETTY_FUNCTION__);

        if (e.code == Coordination::Error::ZSESSIONEXPIRED)
        {
            restarting_thread.wakeup();
            return;
        }

        queue_updating_task->scheduleAfter(QUEUE_UPDATE_ERROR_SLEEP_MS);
    }
    catch (...)
    {
        tryLogCurrentException(log, __PRETTY_FUNCTION__);
        queue_updating_task->scheduleAfter(QUEUE_UPDATE_ERROR_SLEEP_MS);
    }
}


void StorageReplicatedMergeTree::mutationsUpdatingTask()
{
    try
    {
        queue.updateMutations(getZooKeeper(), mutations_updating_task->getWatchCallback());
    }
    catch (const Coordination::Exception & e)
    {
        tryLogCurrentException(log, __PRETTY_FUNCTION__);

        if (e.code == Coordination::Error::ZSESSIONEXPIRED)
            return;

        mutations_updating_task->scheduleAfter(QUEUE_UPDATE_ERROR_SLEEP_MS);
    }
    catch (...)
    {
        tryLogCurrentException(log, __PRETTY_FUNCTION__);
        mutations_updating_task->scheduleAfter(QUEUE_UPDATE_ERROR_SLEEP_MS);
    }
}


BackgroundProcessingPoolTaskResult StorageReplicatedMergeTree::queueTask()
{
    /// If replication queue is stopped exit immediately as we successfully executed the task
    if (queue.actions_blocker.isCancelled())
    {
        std::this_thread::sleep_for(std::chrono::milliseconds(5));
        return BackgroundProcessingPoolTaskResult::SUCCESS;
    }

    /// This object will mark the element of the queue as running.
    ReplicatedMergeTreeQueue::SelectedEntry selected;

    try
    {
        selected = queue.selectEntryToProcess(merger_mutator, *this);
    }
    catch (...)
    {
        tryLogCurrentException(log, __PRETTY_FUNCTION__);
    }

    LogEntryPtr & entry = selected.first;

    if (!entry)
        return BackgroundProcessingPoolTaskResult::NOTHING_TO_DO;

    time_t prev_attempt_time = entry->last_attempt_time;

    bool res = queue.processEntry([this]{ return getZooKeeper(); }, entry, [&](LogEntryPtr & entry_to_process)
    {
        try
        {
            return executeLogEntry(*entry_to_process);
        }
        catch (const Exception & e)
        {
            if (e.code() == ErrorCodes::NO_REPLICA_HAS_PART)
            {
                /// If no one has the right part, probably not all replicas work; We will not write to log with Error level.
                LOG_INFO(log, e.displayText());
            }
            else if (e.code() == ErrorCodes::ABORTED)
            {
                /// Interrupted merge or downloading a part is not an error.
                LOG_INFO(log, e.message());
            }
            else if (e.code() == ErrorCodes::PART_IS_TEMPORARILY_LOCKED)
            {
                /// Part cannot be added temporarily
                LOG_INFO(log, e.displayText());
                cleanup_thread.wakeup();
            }
            else
                tryLogCurrentException(log, __PRETTY_FUNCTION__);

            /** This exception will be written to the queue element, and it can be looked up using `system.replication_queue` table.
              * The thread that performs this action will sleep a few seconds after the exception.
              * See `queue.processEntry` function.
              */
            throw;
        }
        catch (...)
        {
            tryLogCurrentException(log, __PRETTY_FUNCTION__);
            throw;
        }
    });

    /// We will go to sleep if the processing fails and if we have already processed this record recently.
    bool need_sleep = !res && (entry->last_attempt_time - prev_attempt_time < 10);

    /// If there was no exception, you do not need to sleep.
    return need_sleep ? BackgroundProcessingPoolTaskResult::ERROR : BackgroundProcessingPoolTaskResult::SUCCESS;
}


bool StorageReplicatedMergeTree::partIsAssignedToBackgroundOperation(const DataPartPtr & part) const
{
    return queue.isVirtualPart(part);
}

BackgroundProcessingPoolTaskResult StorageReplicatedMergeTree::movePartsTask()
{
    try
    {
        if (!selectPartsAndMove())
            return BackgroundProcessingPoolTaskResult::NOTHING_TO_DO;

        return BackgroundProcessingPoolTaskResult::SUCCESS;
    }
    catch (...)
    {
        tryLogCurrentException(log);
        return BackgroundProcessingPoolTaskResult::ERROR;
    }
}


void StorageReplicatedMergeTree::mergeSelectingTask()
{
    if (!is_leader)
        return;

    const auto storage_settings_ptr = getSettings();
    const bool deduplicate = false; /// TODO: read deduplicate option from table config
    const bool force_ttl = false;

    CreateMergeEntryResult create_result = CreateMergeEntryResult::Other;

    try
    {
        /// We must select parts for merge under merge_selecting_mutex because other threads
        /// (OPTIMIZE queries) can assign new merges.
        std::lock_guard merge_selecting_lock(merge_selecting_mutex);

        auto zookeeper = getZooKeeper();

        ReplicatedMergeTreeMergePredicate merge_pred = queue.getMergePredicate(zookeeper);

        /// If many merges is already queued, then will queue only small enough merges.
        /// Otherwise merge queue could be filled with only large merges,
        /// and in the same time, many small parts could be created and won't be merged.

        auto merges_and_mutations_queued = queue.countMergesAndPartMutations();
        size_t merges_and_mutations_sum = merges_and_mutations_queued.first + merges_and_mutations_queued.second;
        if (merges_and_mutations_sum >= storage_settings_ptr->max_replicated_merges_in_queue)
        {
            LOG_TRACE(log, "Number of queued merges ({}) and part mutations ({})"
                " is greater than max_replicated_merges_in_queue ({}), so won't select new parts to merge or mutate.",
                merges_and_mutations_queued.first,
                merges_and_mutations_queued.second,
                storage_settings_ptr->max_replicated_merges_in_queue);
        }
        else
        {
            UInt64 max_source_parts_size_for_merge = merger_mutator.getMaxSourcePartsSizeForMerge(
                storage_settings_ptr->max_replicated_merges_in_queue, merges_and_mutations_sum);
            UInt64 max_source_part_size_for_mutation = merger_mutator.getMaxSourcePartSizeForMutation();

            FutureMergedMutatedPart future_merged_part;
            if (max_source_parts_size_for_merge > 0 &&
                merger_mutator.selectPartsToMerge(future_merged_part, false, max_source_parts_size_for_merge, merge_pred, nullptr))
            {
                create_result = createLogEntryToMergeParts(zookeeper, future_merged_part.parts,
                    future_merged_part.name, future_merged_part.type, deduplicate, force_ttl, nullptr, merge_pred.getVersion());
            }
            /// If there are many mutations in queue, it may happen, that we cannot enqueue enough merges to merge all new parts
            else if (max_source_part_size_for_mutation > 0 && queue.countMutations() > 0
                     && merges_and_mutations_queued.second < storage_settings_ptr->max_replicated_mutations_in_queue)
            {
                /// Choose a part to mutate.
                DataPartsVector data_parts = getDataPartsVector();
                for (const auto & part : data_parts)
                {
                    if (part->getBytesOnDisk() > max_source_part_size_for_mutation)
                        continue;

                    std::optional<std::pair<Int64, int>> desired_mutation_version = merge_pred.getDesiredMutationVersion(part);
                    if (!desired_mutation_version)
                        continue;

                    create_result = createLogEntryToMutatePart(*part,
                        desired_mutation_version->first, desired_mutation_version->second, merge_pred.getVersion());

                    if (create_result == CreateMergeEntryResult::Ok)
                        break;
                }
            }
        }
    }
    catch (...)
    {
        tryLogCurrentException(log, __PRETTY_FUNCTION__);
    }

    if (!is_leader)
        return;

    if (create_result != CreateMergeEntryResult::Ok
        && create_result != CreateMergeEntryResult::LogUpdated)
    {
        merge_selecting_task->scheduleAfter(MERGE_SELECTING_SLEEP_MS);
    }
    else
    {
        merge_selecting_task->schedule();
    }
}


void StorageReplicatedMergeTree::mutationsFinalizingTask()
{
    bool needs_reschedule = false;

    try
    {
        needs_reschedule = queue.tryFinalizeMutations(getZooKeeper());
    }
    catch (...)
    {
        tryLogCurrentException(log, __PRETTY_FUNCTION__);
        needs_reschedule = true;
    }

    if (needs_reschedule)
    {
        mutations_finalizing_task->scheduleAfter(MUTATIONS_FINALIZING_SLEEP_MS);
    }
    else
    {
        /// Even if no mutations seems to be done or appeared we are trying to
        /// finalize them in background because manual control the launch of
        /// this function is error prone. This can lead to mutations that
        /// processed all the parts but have is_done=0 state for a long time. Or
        /// killed mutations, which are also considered as undone.
        mutations_finalizing_task->scheduleAfter(MUTATIONS_FINALIZING_IDLE_SLEEP_MS);
    }
}


StorageReplicatedMergeTree::CreateMergeEntryResult StorageReplicatedMergeTree::createLogEntryToMergeParts(
    zkutil::ZooKeeperPtr & zookeeper,
    const DataPartsVector & parts,
    const String & merged_name,
    const MergeTreeDataPartType & merged_part_type,
    bool deduplicate,
    bool force_ttl,
    ReplicatedMergeTreeLogEntryData * out_log_entry,
    int32_t log_version)
{
    std::vector<std::future<Coordination::ExistsResponse>> exists_futures;
    exists_futures.reserve(parts.size());
    for (const auto & part : parts)
        exists_futures.emplace_back(zookeeper->asyncExists(replica_path + "/parts/" + part->name));

    bool all_in_zk = true;
    for (size_t i = 0; i < parts.size(); ++i)
    {
        /// If there is no information about part in ZK, we will not merge it.
        if (exists_futures[i].get().error == Coordination::Error::ZNONODE)
        {
            all_in_zk = false;

            const auto & part = parts[i];
            if (part->modification_time + MAX_AGE_OF_LOCAL_PART_THAT_WASNT_ADDED_TO_ZOOKEEPER < time(nullptr))
            {
                LOG_WARNING(log, "Part {} (that was selected for merge) with age {} seconds exists locally but not in ZooKeeper. Won't do merge with that part and will check it.", part->name, (time(nullptr) - part->modification_time));
                enqueuePartForCheck(part->name);
            }
        }
    }

    if (!all_in_zk)
        return CreateMergeEntryResult::MissingPart;

    ReplicatedMergeTreeLogEntryData entry;
    entry.type = LogEntry::MERGE_PARTS;
    entry.source_replica = replica_name;
    entry.new_part_name = merged_name;
    entry.new_part_type = merged_part_type;
    entry.deduplicate = deduplicate;
    entry.force_ttl = force_ttl;
    entry.create_time = time(nullptr);

    for (const auto & part : parts)
        entry.source_parts.push_back(part->name);

    Coordination::Requests ops;
    Coordination::Responses responses;

    ops.emplace_back(zkutil::makeCreateRequest(
        zookeeper_path + "/log/log-", entry.toString(),
        zkutil::CreateMode::PersistentSequential));

    ops.emplace_back(zkutil::makeSetRequest(
        zookeeper_path + "/log", "", log_version)); /// Check and update version.

    Coordination::Error code = zookeeper->tryMulti(ops, responses);

    if (code == Coordination::Error::ZOK)
    {
        String path_created = dynamic_cast<const Coordination::CreateResponse &>(*responses.front()).path_created;
        entry.znode_name = path_created.substr(path_created.find_last_of('/') + 1);

        ProfileEvents::increment(ProfileEvents::CreatedLogEntryForMerge);
        LOG_TRACE(log, "Created log entry {} for merge {}", path_created, merged_name);
    }
    else if (code == Coordination::Error::ZBADVERSION)
    {
        ProfileEvents::increment(ProfileEvents::NotCreatedLogEntryForMerge);
        LOG_TRACE(log, "Log entry is not created for merge {} because log was updated", merged_name);
        return CreateMergeEntryResult::LogUpdated;
    }
    else
    {
        zkutil::KeeperMultiException::check(code, ops, responses);
    }

    if (out_log_entry)
        *out_log_entry = entry;

    return CreateMergeEntryResult::Ok;
}


StorageReplicatedMergeTree::CreateMergeEntryResult StorageReplicatedMergeTree::createLogEntryToMutatePart(
    const IMergeTreeDataPart & part, Int64 mutation_version, int32_t alter_version, int32_t log_version)
{
    auto zookeeper = getZooKeeper();

    /// If there is no information about part in ZK, we will not mutate it.
    if (!zookeeper->exists(replica_path + "/parts/" + part.name))
    {
        if (part.modification_time + MAX_AGE_OF_LOCAL_PART_THAT_WASNT_ADDED_TO_ZOOKEEPER < time(nullptr))
        {
            LOG_WARNING(log, "Part {} (that was selected for mutation) with age {} seconds exists locally but not in ZooKeeper."
                " Won't mutate that part and will check it.", part.name, (time(nullptr) - part.modification_time));
            enqueuePartForCheck(part.name);
        }

        return CreateMergeEntryResult::MissingPart;
    }

    MergeTreePartInfo new_part_info = part.info;
    new_part_info.mutation = mutation_version;

    String new_part_name = part.getNewName(new_part_info);

    ReplicatedMergeTreeLogEntryData entry;
    entry.type = LogEntry::MUTATE_PART;
    entry.source_replica = replica_name;
    entry.source_parts.push_back(part.name);
    entry.new_part_name = new_part_name;
    entry.create_time = time(nullptr);
    entry.alter_version = alter_version;

    Coordination::Requests ops;
    Coordination::Responses responses;

    ops.emplace_back(zkutil::makeCreateRequest(
        zookeeper_path + "/log/log-", entry.toString(),
        zkutil::CreateMode::PersistentSequential));

    ops.emplace_back(zkutil::makeSetRequest(
        zookeeper_path + "/log", "", log_version)); /// Check and update version.

    Coordination::Error code = zookeeper->tryMulti(ops, responses);

    if (code == Coordination::Error::ZBADVERSION)
    {
        ProfileEvents::increment(ProfileEvents::NotCreatedLogEntryForMutation);
        LOG_TRACE(log, "Log entry is not created for mutation {} because log was updated", new_part_name);
        return CreateMergeEntryResult::LogUpdated;
    }

    zkutil::KeeperMultiException::check(code, ops, responses);

    ProfileEvents::increment(ProfileEvents::CreatedLogEntryForMutation);
    LOG_TRACE(log, "Created log entry for mutation {}", new_part_name);
    return CreateMergeEntryResult::Ok;
}


void StorageReplicatedMergeTree::removePartFromZooKeeper(const String & part_name, Coordination::Requests & ops, bool has_children)
{
    String part_path = replica_path + "/parts/" + part_name;

    if (has_children)
    {
        ops.emplace_back(zkutil::makeRemoveRequest(part_path + "/checksums", -1));
        ops.emplace_back(zkutil::makeRemoveRequest(part_path + "/columns", -1));
    }
    ops.emplace_back(zkutil::makeRemoveRequest(part_path, -1));
}


void StorageReplicatedMergeTree::removePartAndEnqueueFetch(const String & part_name)
{
    auto zookeeper = getZooKeeper();

    String part_path = replica_path + "/parts/" + part_name;

    Coordination::Requests ops;

    time_t part_create_time = 0;
    Coordination::Stat stat;
    if (zookeeper->exists(part_path, &stat))
    {
        part_create_time = stat.ctime / 1000;
        removePartFromZooKeeper(part_name, ops, stat.numChildren > 0);
    }

    LogEntryPtr log_entry = std::make_shared<LogEntry>();
    log_entry->type = LogEntry::GET_PART;
    log_entry->create_time = part_create_time;
    log_entry->source_replica = "";
    log_entry->new_part_name = part_name;

    ops.emplace_back(zkutil::makeCreateRequest(
        replica_path + "/queue/queue-", log_entry->toString(),
        zkutil::CreateMode::PersistentSequential));

    auto results = zookeeper->multi(ops);

    String path_created = dynamic_cast<const Coordination::CreateResponse &>(*results.back()).path_created;
    log_entry->znode_name = path_created.substr(path_created.find_last_of('/') + 1);
    queue.insert(zookeeper, log_entry);
}


void StorageReplicatedMergeTree::enterLeaderElection()
{
    auto callback = [this]()
    {
        LOG_INFO(log, "Became leader");

        is_leader = true;
        merge_selecting_task->activateAndSchedule();
    };

    try
    {
        leader_election = std::make_shared<zkutil::LeaderElection>(
            global_context.getSchedulePool(),
            zookeeper_path + "/leader_election",
            *current_zookeeper,    /// current_zookeeper lives for the lifetime of leader_election,
                                   ///  since before changing `current_zookeeper`, `leader_election` object is destroyed in `partialShutdown` method.
            callback,
            replica_name);
    }
    catch (...)
    {
        leader_election = nullptr;
        throw;
    }
}

void StorageReplicatedMergeTree::exitLeaderElection()
{
    if (!leader_election)
        return;

    /// Shut down the leader election thread to avoid suddenly becoming the leader again after
    /// we have stopped the merge_selecting_thread, but before we have deleted the leader_election object.
    leader_election->shutdown();

    if (is_leader)
    {
        LOG_INFO(log, "Stopped being leader");

        is_leader = false;
        merge_selecting_task->deactivate();
    }

    /// Delete the node in ZK only after we have stopped the merge_selecting_thread - so that only one
    /// replica assigns merges at any given time.
    leader_election = nullptr;
}


String StorageReplicatedMergeTree::findReplicaHavingPart(const String & part_name, bool active)
{
    auto zookeeper = getZooKeeper();
    Strings replicas = zookeeper->getChildren(zookeeper_path + "/replicas");

    /// Select replicas in uniformly random order.
    std::shuffle(replicas.begin(), replicas.end(), thread_local_rng);

    for (const String & replica : replicas)
    {
        /// We don't interested in ourself.
        if (replica == replica_name)
            continue;

        if (zookeeper->exists(zookeeper_path + "/replicas/" + replica + "/parts/" + part_name) &&
            (!active || zookeeper->exists(zookeeper_path + "/replicas/" + replica + "/is_active")))
            return replica;

        /// Obviously, replica could become inactive or even vanish after return from this method.
    }

    return {};
}


String StorageReplicatedMergeTree::findReplicaHavingCoveringPart(LogEntry & entry, bool active)
{
    auto zookeeper = getZooKeeper();
    Strings replicas = zookeeper->getChildren(zookeeper_path + "/replicas");

    /// Select replicas in uniformly random order.
    std::shuffle(replicas.begin(), replicas.end(), thread_local_rng);

    for (const String & replica : replicas)
    {
        if (replica == replica_name)
            continue;

        if (active && !zookeeper->exists(zookeeper_path + "/replicas/" + replica + "/is_active"))
            continue;

        String largest_part_found;
        Strings parts = zookeeper->getChildren(zookeeper_path + "/replicas/" + replica + "/parts");
        for (const String & part_on_replica : parts)
        {
            if (part_on_replica == entry.new_part_name
                || MergeTreePartInfo::contains(part_on_replica, entry.new_part_name, format_version))
            {
                if (largest_part_found.empty()
                    || MergeTreePartInfo::contains(part_on_replica, largest_part_found, format_version))
                {
                    largest_part_found = part_on_replica;
                }
            }
        }

        if (!largest_part_found.empty())
        {
            bool the_same_part = largest_part_found == entry.new_part_name;

            /// Make a check in case if selected part differs from source part
            if (!the_same_part)
            {
                String reject_reason;
                if (!queue.addFuturePartIfNotCoveredByThem(largest_part_found, entry, reject_reason))
                {
                    LOG_INFO(log, "Will not fetch part {} covering {}. {}", largest_part_found, entry.new_part_name, reject_reason);
                    return {};
                }
            }

            return replica;
        }
    }

    return {};
}


String StorageReplicatedMergeTree::findReplicaHavingCoveringPart(
    const String & part_name, bool active, String & found_part_name)
{
    auto zookeeper = getZooKeeper();
    Strings replicas = zookeeper->getChildren(zookeeper_path + "/replicas");

    /// Select replicas in uniformly random order.
    std::shuffle(replicas.begin(), replicas.end(), thread_local_rng);

    String largest_part_found;
    String largest_replica_found;

    for (const String & replica : replicas)
    {
        if (replica == replica_name)
            continue;

        if (active && !zookeeper->exists(zookeeper_path + "/replicas/" + replica + "/is_active"))
            continue;

        Strings parts = zookeeper->getChildren(zookeeper_path + "/replicas/" + replica + "/parts");
        for (const String & part_on_replica : parts)
        {
            if (part_on_replica == part_name
                || MergeTreePartInfo::contains(part_on_replica, part_name, format_version))
            {
                if (largest_part_found.empty()
                    || MergeTreePartInfo::contains(part_on_replica, largest_part_found, format_version))
                {
                    largest_part_found = part_on_replica;
                    largest_replica_found = replica;
                }
            }
        }
    }

    found_part_name = largest_part_found;
    return largest_replica_found;
}


/** If a quorum is tracked for a part, update information about it in ZK.
  */
void StorageReplicatedMergeTree::updateQuorum(const String & part_name)
{
    auto zookeeper = getZooKeeper();

    /// Information on which replicas a part has been added, if the quorum has not yet been reached.
    const String quorum_status_path = zookeeper_path + "/quorum/status";
    /// The name of the previous part for which the quorum was reached.
    const String quorum_last_part_path = zookeeper_path + "/quorum/last_part";

    String value;
    Coordination::Stat stat;

    /// If there is no node, then all quorum INSERTs have already reached the quorum, and nothing is needed.
    while (zookeeper->tryGet(quorum_status_path, value, &stat))
    {
        ReplicatedMergeTreeQuorumEntry quorum_entry;
        quorum_entry.fromString(value);

        if (quorum_entry.part_name != part_name)
        {
            /// The quorum has already been achieved. Moreover, another INSERT with a quorum has already started.
            break;
        }

        quorum_entry.replicas.insert(replica_name);

        if (quorum_entry.replicas.size() >= quorum_entry.required_number_of_replicas)
        {
            /// The quorum is reached. Delete the node, and update information about the last part that was successfully written with quorum.

            Coordination::Requests ops;
            Coordination::Responses responses;

            Coordination::Stat added_parts_stat;
            String old_added_parts = zookeeper->get(quorum_last_part_path, &added_parts_stat);

            ReplicatedMergeTreeQuorumAddedParts parts_with_quorum(format_version);

            if (!old_added_parts.empty())
                parts_with_quorum.fromString(old_added_parts);

            auto part_info = MergeTreePartInfo::fromPartName(part_name, format_version);
            /// We store one last part which reached quorum for each partition.
            parts_with_quorum.added_parts[part_info.partition_id] = part_name;

            String new_added_parts = parts_with_quorum.toString();

            ops.emplace_back(zkutil::makeRemoveRequest(quorum_status_path, stat.version));
            ops.emplace_back(zkutil::makeSetRequest(quorum_last_part_path, new_added_parts, added_parts_stat.version));
            auto code = zookeeper->tryMulti(ops, responses);

            if (code == Coordination::Error::ZOK)
            {
                break;
            }
            else if (code == Coordination::Error::ZNONODE)
            {
                /// The quorum has already been achieved.
                break;
            }
            else if (code == Coordination::Error::ZBADVERSION)
            {
                /// Node was updated meanwhile. We must re-read it and repeat all the actions.
                continue;
            }
            else
                throw Coordination::Exception(code, quorum_status_path);
        }
        else
        {
            /// We update the node, registering there one more replica.
            auto code = zookeeper->trySet(quorum_status_path, quorum_entry.toString(), stat.version);

            if (code == Coordination::Error::ZOK)
            {
                break;
            }
            else if (code == Coordination::Error::ZNONODE)
            {
                /// The quorum has already been achieved.
                break;
            }
            else if (code == Coordination::Error::ZBADVERSION)
            {
                /// Node was updated meanwhile. We must re-read it and repeat all the actions.
                continue;
            }
            else
                throw Coordination::Exception(code, quorum_status_path);
        }
    }
}


void StorageReplicatedMergeTree::cleanLastPartNode(const String & partition_id)
{
    auto zookeeper = getZooKeeper();

    /// The name of the previous part for which the quorum was reached.
    const String quorum_last_part_path = zookeeper_path + "/quorum/last_part";

    /// Delete information from "last_part" node.

    while (true)
    {
        Coordination::Stat added_parts_stat;
        String old_added_parts = zookeeper->get(quorum_last_part_path, &added_parts_stat);

        ReplicatedMergeTreeQuorumAddedParts parts_with_quorum(format_version);

        if (!old_added_parts.empty())
            parts_with_quorum.fromString(old_added_parts);

        /// Delete information about particular partition.
        if (!parts_with_quorum.added_parts.count(partition_id))
        {
            /// There is no information about interested part.
            break;
        }

        parts_with_quorum.added_parts.erase(partition_id);

        String new_added_parts = parts_with_quorum.toString();

        auto code = zookeeper->trySet(quorum_last_part_path, new_added_parts, added_parts_stat.version);

        if (code == Coordination::Error::ZOK)
        {
            break;
        }
        else if (code == Coordination::Error::ZNONODE)
        {
            /// Node is deleted. It is impossible, but it is Ok.
            break;
        }
        else if (code == Coordination::Error::ZBADVERSION)
        {
            /// Node was updated meanwhile. We must re-read it and repeat all the actions.
            continue;
        }
        else
            throw Coordination::Exception(code, quorum_last_part_path);
    }
}


bool StorageReplicatedMergeTree::fetchPart(const String & part_name,
    const String & source_replica_path, bool to_detached, size_t quorum)
{
    const auto part_info = MergeTreePartInfo::fromPartName(part_name, format_version);

    if (auto part = getPartIfExists(part_info, {IMergeTreeDataPart::State::Outdated, IMergeTreeDataPart::State::Deleting}))
    {
        LOG_DEBUG(log, "Part {} should be deleted after previous attempt before fetch", part->name);
        /// Force immediate parts cleanup to delete the part that was left from the previous fetch attempt.
        cleanup_thread.wakeup();
        return false;
    }

    {
        std::lock_guard lock(currently_fetching_parts_mutex);
        if (!currently_fetching_parts.insert(part_name).second)
        {
            LOG_DEBUG(log, "Part {} is already fetching right now", part_name);
            return false;
        }
    }

    SCOPE_EXIT
    ({
        std::lock_guard lock(currently_fetching_parts_mutex);
        currently_fetching_parts.erase(part_name);
    });

    LOG_DEBUG(log, "Fetching part {} from {}", part_name, source_replica_path);

    TableLockHolder table_lock_holder;
    if (!to_detached)
        table_lock_holder = lockForShare(RWLockImpl::NO_QUERY, getSettings()->lock_acquire_timeout_for_background_operations);

    /// Logging
    Stopwatch stopwatch;
    MutableDataPartPtr part;
    DataPartsVector replaced_parts;

    auto write_part_log = [&] (const ExecutionStatus & execution_status)
    {
        writePartLog(
            PartLogElement::DOWNLOAD_PART, execution_status, stopwatch.elapsed(),
            part_name, part, replaced_parts, nullptr);
    };

    DataPartPtr part_to_clone;
    {
        /// If the desired part is a result of a part mutation, try to find the source part and compare
        /// its checksums to the checksums of the desired part. If they match, we can just clone the local part.

        /// If we have the source part, its part_info will contain covered_part_info.
        auto covered_part_info = part_info;
        covered_part_info.mutation = 0;
        auto source_part = getActiveContainingPart(covered_part_info);

        if (source_part)
        {
            MinimalisticDataPartChecksums source_part_checksums;
            source_part_checksums.computeTotalChecksums(source_part->checksums);

            MinimalisticDataPartChecksums desired_checksums;
            auto zookeeper = getZooKeeper();
            String part_path = source_replica_path + "/parts/" + part_name;
            String part_znode = zookeeper->get(part_path);
            if (!part_znode.empty())
                desired_checksums = ReplicatedMergeTreePartHeader::fromString(part_znode).getChecksums();
            else
            {
                String desired_checksums_str = zookeeper->get(part_path + "/checksums");
                desired_checksums = MinimalisticDataPartChecksums::deserializeFrom(desired_checksums_str);
            }

            if (source_part_checksums == desired_checksums)
            {
                LOG_TRACE(log, "Found local part {} with the same checksums as {}", source_part->name, part_name);
                part_to_clone = source_part;
            }
        }

    }

    std::function<MutableDataPartPtr()> get_part;
    if (part_to_clone)
    {
        get_part = [&, part_to_clone]()
        {
            return cloneAndLoadDataPartOnSameDisk(part_to_clone, "tmp_clone_", part_info);
        };
    }
    else
    {
        ReplicatedMergeTreeAddress address(getZooKeeper()->get(source_replica_path + "/host"));
        auto timeouts = ConnectionTimeouts::getHTTPTimeouts(global_context);
        auto user_password = global_context.getInterserverCredentials();
        String interserver_scheme = global_context.getInterserverScheme();

        get_part = [&, address, timeouts, user_password, interserver_scheme]()
        {
            if (interserver_scheme != address.scheme)
                throw Exception("Interserver schemes are different: '" + interserver_scheme
                    + "' != '" + address.scheme + "', can't fetch part from " + address.host,
                    ErrorCodes::LOGICAL_ERROR);

            return fetcher.fetchPart(
                part_name, source_replica_path,
                address.host, address.replication_port,
                timeouts, user_password.first, user_password.second, interserver_scheme, to_detached);
        };
    }

    try
    {
        part = get_part();

        if (!to_detached)
        {
            Transaction transaction(*this);
            renameTempPartAndReplace(part, nullptr, &transaction);

            /** NOTE
              * Here, an error occurs if ALTER occurred with a change in the column type or column deletion,
              *  and the part on remote server has not yet been modified.
              * After a while, one of the following attempts to make `fetchPart` succeed.
              */
            replaced_parts = checkPartChecksumsAndCommit(transaction, part);

            /** If a quorum is tracked for this part, you must update it.
              * If you do not have time, in case of losing the session, when you restart the server - see the `ReplicatedMergeTreeRestartingThread::updateQuorumIfWeHavePart` method.
              */
            if (quorum)
                updateQuorum(part_name);

            merge_selecting_task->schedule();

            for (const auto & replaced_part : replaced_parts)
            {
                LOG_DEBUG(log, "Part {} is rendered obsolete by fetching part {}", replaced_part->name, part_name);
                ProfileEvents::increment(ProfileEvents::ObsoleteReplicatedParts);
            }

            write_part_log({});
        }
        else
        {
            part->renameTo("detached/" + part_name, true);
        }
    }
    catch (...)
    {
        if (!to_detached)
            write_part_log(ExecutionStatus::fromCurrentException());

        throw;
    }

    ProfileEvents::increment(ProfileEvents::ReplicatedPartFetches);

    if (part_to_clone)
        LOG_DEBUG(log, "Cloned part {} from {}{}", part_name, part_to_clone->name, to_detached ? " (to 'detached' directory)" : "");
    else
        LOG_DEBUG(log, "Fetched part {} from {}{}", part_name, source_replica_path, to_detached ? " (to 'detached' directory)" : "");

    return true;
}


void StorageReplicatedMergeTree::startup()
{
    if (is_readonly)
        return;

    try
    {
        queue.initialize(
            zookeeper_path, replica_path,
            getStorageID().getFullTableName() + " (ReplicatedMergeTreeQueue)",
            getDataParts());

        data_parts_exchange_endpoint = std::make_shared<DataPartsExchange::Service>(*this);
        global_context.getInterserverIOHandler().addEndpoint(data_parts_exchange_endpoint->getId(replica_path), data_parts_exchange_endpoint);

        /// In this thread replica will be activated.
        restarting_thread.start();

        /// Wait while restarting_thread initializes LeaderElection (and so on) or makes first attmept to do it
        startup_event.wait();

        /// If we don't separate create/start steps, race condition will happen
        /// between the assignment of queue_task_handle and queueTask that use the queue_task_handle.
        {
            auto lock = queue.lockQueue();
            auto & pool = global_context.getBackgroundPool();
            queue_task_handle = pool.createTask([this] { return queueTask(); });
            pool.startTask(queue_task_handle);
        }

        if (areBackgroundMovesNeeded())
        {
            auto & pool = global_context.getBackgroundMovePool();
            move_parts_task_handle = pool.createTask([this] { return movePartsTask(); });
            pool.startTask(move_parts_task_handle);
        }
    }
    catch (...)
    {
        /// Exception safety: failed "startup" does not require a call to "shutdown" from the caller.
        /// And it should be able to safely destroy table after exception in "startup" method.
        /// It means that failed "startup" must not create any background tasks that we will have to wait.
        try
        {
            shutdown();
        }
        catch (...)
        {
            std::terminate();
        }

        /// Note: after failed "startup", the table will be in a state that only allows to destroy the object.
        throw;
    }
}


void StorageReplicatedMergeTree::shutdown()
{
    /// Cancel fetches, merges and mutations to force the queue_task to finish ASAP.
    fetcher.blocker.cancelForever();
    merger_mutator.merges_blocker.cancelForever();
    parts_mover.moves_blocker.cancelForever();

    restarting_thread.shutdown();

    if (queue_task_handle)
        global_context.getBackgroundPool().removeTask(queue_task_handle);

    {
        /// Queue can trigger queue_task_handle itself. So we ensure that all
        /// queue processes finished and after that reset queue_task_handle.
        auto lock = queue.lockQueue();
        queue_task_handle.reset();

        /// Cancel logs pulling after background task were cancelled. It's still
        /// required because we can trigger pullLogsToQueue during manual OPTIMIZE,
        /// MUTATE, etc. query.
        queue.pull_log_blocker.cancelForever();
    }

    if (move_parts_task_handle)
        global_context.getBackgroundMovePool().removeTask(move_parts_task_handle);
    move_parts_task_handle.reset();

    if (data_parts_exchange_endpoint)
    {
        global_context.getInterserverIOHandler().removeEndpointIfExists(data_parts_exchange_endpoint->getId(replica_path));
        /// Ask all parts exchange handlers to finish asap. New ones will fail to start
        data_parts_exchange_endpoint->blocker.cancelForever();
        /// Wait for all of them
        std::unique_lock lock(data_parts_exchange_endpoint->rwlock);
    }
    data_parts_exchange_endpoint.reset();

    /// We clear all old parts after stopping all background operations. It's
    /// important, because background operations can produce temporary parts
    /// which will remove themselves in their descrutors. If so, we may have
    /// race condition between our remove call and background process.
    clearOldPartsFromFilesystem(true);
}


StorageReplicatedMergeTree::~StorageReplicatedMergeTree()
{
    try
    {
        shutdown();
    }
    catch (...)
    {
        tryLogCurrentException(__PRETTY_FUNCTION__);
    }
}


ReplicatedMergeTreeQuorumAddedParts::PartitionIdToMaxBlock StorageReplicatedMergeTree::getMaxAddedBlocks() const
{
    ReplicatedMergeTreeQuorumAddedParts::PartitionIdToMaxBlock max_added_blocks;

    for (const auto & data_part : getDataParts())
    {
        max_added_blocks[data_part->info.partition_id]
            = std::max(max_added_blocks[data_part->info.partition_id], data_part->info.max_block);
    }

    auto zookeeper = getZooKeeper();

    const String quorum_status_path = zookeeper_path + "/quorum/status";

    String value;
    Coordination::Stat stat;

    if (zookeeper->tryGet(quorum_status_path, value, &stat))
    {
        ReplicatedMergeTreeQuorumEntry quorum_entry;
        quorum_entry.fromString(value);

        auto part_info = MergeTreePartInfo::fromPartName(quorum_entry.part_name, format_version);

        max_added_blocks[part_info.partition_id] = part_info.max_block - 1;
    }

    String added_parts_str;
    if (zookeeper->tryGet(zookeeper_path + "/quorum/last_part", added_parts_str))
    {
        if (!added_parts_str.empty())
        {
            ReplicatedMergeTreeQuorumAddedParts part_with_quorum(format_version);
            part_with_quorum.fromString(added_parts_str);

            auto added_parts = part_with_quorum.added_parts;

            for (const auto & added_part : added_parts)
                if (!getActiveContainingPart(added_part.second))
                    throw Exception(
                        "Replica doesn't have part " + added_part.second
                            + " which was successfully written to quorum of other replicas."
                              " Send query to another replica or disable 'select_sequential_consistency' setting.",
                        ErrorCodes::REPLICA_IS_NOT_IN_QUORUM);

            for (const auto & max_block : part_with_quorum.getMaxInsertedBlocks())
                max_added_blocks[max_block.first] = max_block.second;
        }
    }
    return max_added_blocks;
}

Pipes StorageReplicatedMergeTree::read(
    const Names & column_names,
    const StorageMetadataPtr & metadata_snapshot,
    const SelectQueryInfo & query_info,
    const Context & context,
    QueryProcessingStage::Enum /*processed_stage*/,
    const size_t max_block_size,
    const unsigned num_streams)
{
    /** The `select_sequential_consistency` setting has two meanings:
    * 1. To throw an exception if on a replica there are not all parts which have been written down on quorum of remaining replicas.
    * 2. Do not read parts that have not yet been written to the quorum of the replicas.
    * For this you have to synchronously go to ZooKeeper.
    */
    if (context.getSettingsRef().select_sequential_consistency)
    {
        auto max_added_blocks = getMaxAddedBlocks();
        return reader.read(column_names, metadata_snapshot, query_info, context, max_block_size, num_streams, &max_added_blocks);
    }

    return reader.read(column_names, metadata_snapshot, query_info, context, max_block_size, num_streams);
}


template <class Func>
void StorageReplicatedMergeTree::foreachCommittedParts(const Func & func) const
{
    auto max_added_blocks = getMaxAddedBlocks();
    auto lock = lockParts();
    for (const auto & part : getDataPartsStateRange(DataPartState::Committed))
    {
        if (part->isEmpty())
            continue;

        auto blocks_iterator = max_added_blocks.find(part->info.partition_id);
        if (blocks_iterator == max_added_blocks.end() || part->info.max_block > blocks_iterator->second)
            continue;

        func(part);
    }
}

std::optional<UInt64> StorageReplicatedMergeTree::totalRows() const
{
    UInt64 res = 0;
    foreachCommittedParts([&res](auto & part) { res += part->rows_count; });
    return res;
}

std::optional<UInt64> StorageReplicatedMergeTree::totalBytes() const
{
    UInt64 res = 0;
    foreachCommittedParts([&res](auto & part) { res += part->getBytesOnDisk(); });
    return res;
}


void StorageReplicatedMergeTree::assertNotReadonly() const
{
    if (is_readonly)
        throw Exception("Table is in readonly mode", ErrorCodes::TABLE_IS_READ_ONLY);
}


BlockOutputStreamPtr StorageReplicatedMergeTree::write(const ASTPtr & /*query*/, const StorageMetadataPtr & metadata_snapshot, const Context & context)
{
    const auto storage_settings_ptr = getSettings();
    assertNotReadonly();

    const Settings & query_settings = context.getSettingsRef();
    bool deduplicate = storage_settings_ptr->replicated_deduplication_window != 0 && query_settings.insert_deduplicate;

<<<<<<< HEAD
    return std::make_shared<ReplicatedMergeTreeBlockOutputStream>(*this,
        query_settings.insert_quorum,
        query_settings.insert_quorum_timeout.totalMilliseconds(),
        query_settings.max_partitions_per_insert_block,
        query_settings.insert_in_memory_parts_timeout.totalMilliseconds(),
        deduplicate);
=======
    return std::make_shared<ReplicatedMergeTreeBlockOutputStream>(*this, metadata_snapshot, query_settings.insert_quorum, query_settings.insert_quorum_timeout.totalMilliseconds(), query_settings.max_partitions_per_insert_block, deduplicate);
>>>>>>> 41659e38
}


bool StorageReplicatedMergeTree::optimize(
    const ASTPtr &,
    const StorageMetadataPtr & metadata_snapshot,
    const ASTPtr & partition,
    bool final,
    bool deduplicate,
    const Context & query_context)
{
    assertNotReadonly();

    if (!is_leader)
        throw Exception("OPTIMIZE cannot be done on this replica because it is not a leader", ErrorCodes::NOT_A_LEADER);

    constexpr size_t max_retries = 10;

    std::vector<ReplicatedMergeTreeLogEntryData> merge_entries;
    {
        auto zookeeper = getZooKeeper();

        auto handle_noop = [&] (const String & message)
        {
            if (query_context.getSettingsRef().optimize_throw_if_noop)
                throw Exception(message, ErrorCodes::CANNOT_ASSIGN_OPTIMIZE);
            return false;
        };

        bool force_ttl = (final && metadata_snapshot->hasAnyTTL());
        const auto storage_settings_ptr = getSettings();

        if (!partition && final)
        {
            DataPartsVector data_parts = getDataPartsVector();
            std::unordered_set<String> partition_ids;

            for (const DataPartPtr & part : data_parts)
                partition_ids.emplace(part->info.partition_id);

            UInt64 disk_space = getStoragePolicy()->getMaxUnreservedFreeSpace();

            for (const String & partition_id : partition_ids)
            {
                size_t try_no = 0;
                for (; try_no < max_retries; ++try_no)
                {
                    /// We must select parts for merge under merge_selecting_mutex because other threads
                    /// (merge_selecting_thread or OPTIMIZE queries) could assign new merges.
                    std::lock_guard merge_selecting_lock(merge_selecting_mutex);
                    ReplicatedMergeTreeMergePredicate can_merge = queue.getMergePredicate(zookeeper);

                    FutureMergedMutatedPart future_merged_part;
                    bool selected = merger_mutator.selectAllPartsToMergeWithinPartition(
                        future_merged_part, disk_space, can_merge, partition_id, true, nullptr);

                    if (!selected)
                        break;

                    ReplicatedMergeTreeLogEntryData merge_entry;
                    CreateMergeEntryResult create_result = createLogEntryToMergeParts(
                        zookeeper, future_merged_part.parts,
                        future_merged_part.name, future_merged_part.type, deduplicate, force_ttl,
                        &merge_entry, can_merge.getVersion());

                    if (create_result == CreateMergeEntryResult::MissingPart)
                        return handle_noop("Can't create merge queue node in ZooKeeper, because some parts are missing");

                    if (create_result == CreateMergeEntryResult::LogUpdated)
                        continue;

                    merge_entries.push_back(std::move(merge_entry));
                    break;
                }
                if (try_no == max_retries)
                    return handle_noop("Can't create merge queue node in ZooKeeper, because log was updated in every of "
                        + toString(max_retries) + " tries");
            }
        }
        else
        {
            size_t try_no = 0;
            for (; try_no < max_retries; ++try_no)
            {
                std::lock_guard merge_selecting_lock(merge_selecting_mutex);
                ReplicatedMergeTreeMergePredicate can_merge = queue.getMergePredicate(zookeeper);

                FutureMergedMutatedPart future_merged_part;
                String disable_reason;
                bool selected = false;
                if (!partition)
                {
                    selected = merger_mutator.selectPartsToMerge(
                        future_merged_part, true, storage_settings_ptr->max_bytes_to_merge_at_max_space_in_pool, can_merge, &disable_reason);
                }
                else
                {

                    UInt64 disk_space = getStoragePolicy()->getMaxUnreservedFreeSpace();
                    String partition_id = getPartitionIDFromQuery(partition, query_context);
                    selected = merger_mutator.selectAllPartsToMergeWithinPartition(
                        future_merged_part, disk_space, can_merge, partition_id, final, &disable_reason);
                }

                if (!selected)
                {
                    std::stringstream message;
                    message << "Cannot select parts for optimization";
                    if (!disable_reason.empty())
                        message << ": " << disable_reason;
                    LOG_INFO(log, message.str());
                    return handle_noop(message.str());
                }

                ReplicatedMergeTreeLogEntryData merge_entry;
                CreateMergeEntryResult create_result = createLogEntryToMergeParts(
                    zookeeper, future_merged_part.parts,
                    future_merged_part.name, future_merged_part.type, deduplicate, force_ttl,
                    &merge_entry, can_merge.getVersion());

                if (create_result == CreateMergeEntryResult::MissingPart)
                    return handle_noop("Can't create merge queue node in ZooKeeper, because some parts are missing");

                if (create_result == CreateMergeEntryResult::LogUpdated)
                    continue;

                merge_entries.push_back(std::move(merge_entry));
                break;
            }
            if (try_no == max_retries)
                return handle_noop("Can't create merge queue node in ZooKeeper, because log was updated in every of "
                    + toString(max_retries) + " tries");
        }
    }

    if (query_context.getSettingsRef().replication_alter_partitions_sync != 0)
    {
        /// NOTE Table lock must not be held while waiting. Some combination of R-W-R locks from different threads will yield to deadlock.
        for (auto & merge_entry : merge_entries)
            waitForAllReplicasToProcessLogEntry(merge_entry, false);
    }

    return true;
}

bool StorageReplicatedMergeTree::executeMetadataAlter(const StorageReplicatedMergeTree::LogEntry & entry)
{
    auto zookeeper = getZooKeeper();

    auto columns_from_entry = ColumnsDescription::parse(entry.columns_str);
    auto metadata_from_entry = ReplicatedMergeTreeTableMetadata::parse(entry.metadata_str);

    MergeTreeData::DataParts parts;

    /// If metadata nodes have changed, we will update table structure locally.
    Coordination::Requests requests;
    requests.emplace_back(zkutil::makeSetRequest(replica_path + "/columns", entry.columns_str, -1));
    requests.emplace_back(zkutil::makeSetRequest(replica_path + "/metadata", entry.metadata_str, -1));

    zookeeper->multi(requests);

    {
        auto lock = lockForAlter(RWLockImpl::NO_QUERY, getSettings()->lock_acquire_timeout_for_background_operations);
        LOG_INFO(log, "Metadata changed in ZooKeeper. Applying changes locally.");

        auto metadata_diff = ReplicatedMergeTreeTableMetadata(*this, getInMemoryMetadataPtr()).checkAndFindDiff(metadata_from_entry);
        setTableStructure(std::move(columns_from_entry), metadata_diff);
        metadata_version = entry.alter_version;

        LOG_INFO(log, "Applied changes to the metadata of the table. Current metadata version: {}", metadata_version);
    }

    /// This transaction may not happen, but it's OK, because on the next retry we will eventually create/update this node
    zookeeper->createOrUpdate(replica_path + "/metadata_version", std::to_string(metadata_version), zkutil::CreateMode::Persistent);

    return true;
}


void StorageReplicatedMergeTree::alter(
    const AlterCommands & params, const Context & query_context, TableLockHolder & table_lock_holder)
{
    assertNotReadonly();

    auto table_id = getStorageID();

    if (params.isSettingsAlter())
    {
        /// We don't replicate storage_settings_ptr ALTER. It's local operation.
        /// Also we don't upgrade alter lock to table structure lock.
        StorageInMemoryMetadata future_metadata = getInMemoryMetadata();
        params.apply(future_metadata, query_context);

        changeSettings(future_metadata.settings_changes, table_lock_holder);

        DatabaseCatalog::instance().getDatabase(table_id.database_name)->alterTable(query_context, table_id, future_metadata);
        return;
    }

    auto ast_to_str = [](ASTPtr query) -> String
    {
        if (!query)
            return "";
        return queryToString(query);
    };

    auto zookeeper = getZooKeeper();

    std::optional<ReplicatedMergeTreeLogEntryData> alter_entry;
    std::optional<String> mutation_znode;

    while (true)
    {
        /// Clear nodes from previous iteration
        alter_entry.emplace();
        mutation_znode.reset();

        /// We can safely read structure, because we guarded with alter_intention_lock
        if (is_readonly)
            throw Exception("Can't ALTER readonly table", ErrorCodes::TABLE_IS_READ_ONLY);


        auto current_metadata = getInMemoryMetadataPtr();

        StorageInMemoryMetadata future_metadata = *current_metadata;
        params.apply(future_metadata, query_context);

        ReplicatedMergeTreeTableMetadata future_metadata_in_zk(*this, current_metadata);
        if (ast_to_str(future_metadata.sorting_key.definition_ast) != ast_to_str(current_metadata->sorting_key.definition_ast))
            future_metadata_in_zk.sorting_key = serializeAST(*future_metadata.sorting_key.expression_list_ast);

        if (ast_to_str(future_metadata.table_ttl.definition_ast) != ast_to_str(current_metadata->table_ttl.definition_ast))
            future_metadata_in_zk.ttl_table = serializeAST(*future_metadata.table_ttl.definition_ast);

        String new_indices_str = future_metadata.secondary_indices.toString();
        if (new_indices_str != current_metadata->secondary_indices.toString())
            future_metadata_in_zk.skip_indices = new_indices_str;

        String new_constraints_str = future_metadata.constraints.toString();
        if (new_constraints_str != current_metadata->constraints.toString())
            future_metadata_in_zk.constraints = new_constraints_str;

        Coordination::Requests ops;

        String new_metadata_str = future_metadata_in_zk.toString();
        ops.emplace_back(zkutil::makeSetRequest(zookeeper_path + "/metadata", new_metadata_str, metadata_version));

        String new_columns_str = future_metadata.columns.toString();
        ops.emplace_back(zkutil::makeSetRequest(zookeeper_path + "/columns", new_columns_str, -1));

        if (ast_to_str(current_metadata->settings_changes) != ast_to_str(future_metadata.settings_changes))
        {
            /// Just change settings
            StorageInMemoryMetadata metadata_copy = *current_metadata;
            metadata_copy.settings_changes = future_metadata.settings_changes;
            changeSettings(metadata_copy.settings_changes, table_lock_holder);
            DatabaseCatalog::instance().getDatabase(table_id.database_name)->alterTable(query_context, table_id, metadata_copy);
        }

        /// We can be sure, that in case of successfull commit in zookeeper our
        /// version will increments by 1. Because we update with version check.
        int new_metadata_version = metadata_version + 1;

        alter_entry->type = LogEntry::ALTER_METADATA;
        alter_entry->source_replica = replica_name;
        alter_entry->metadata_str = new_metadata_str;
        alter_entry->columns_str = new_columns_str;
        alter_entry->alter_version = new_metadata_version;
        alter_entry->create_time = time(nullptr);

        auto maybe_mutation_commands = params.getMutationCommands(
            *current_metadata, query_context.getSettingsRef().materialize_ttl_after_modify, query_context);
        alter_entry->have_mutation = !maybe_mutation_commands.empty();

        ops.emplace_back(zkutil::makeCreateRequest(
            zookeeper_path + "/log/log-", alter_entry->toString(), zkutil::CreateMode::PersistentSequential));

        std::optional<EphemeralLocksInAllPartitions> lock_holder;

        /// No we will prepare mutations record
        /// This code pretty same with mutate() function but process results slightly differently
        if (alter_entry->have_mutation)
        {
            String mutations_path = zookeeper_path + "/mutations";

            ReplicatedMergeTreeMutationEntry mutation_entry;
            mutation_entry.source_replica = replica_name;
            mutation_entry.commands = maybe_mutation_commands;
            mutation_entry.alter_version = new_metadata_version;
            Coordination::Stat mutations_stat;
            zookeeper->get(mutations_path, &mutations_stat);

            lock_holder.emplace(
                zookeeper_path + "/block_numbers", "block-", zookeeper_path + "/temp", *zookeeper);

            for (const auto & lock : lock_holder->getLocks())
                mutation_entry.block_numbers[lock.partition_id] = lock.number;

            mutation_entry.create_time = time(nullptr);

            ops.emplace_back(zkutil::makeSetRequest(mutations_path, String(), mutations_stat.version));
            ops.emplace_back(
                zkutil::makeCreateRequest(mutations_path + "/", mutation_entry.toString(), zkutil::CreateMode::PersistentSequential));
        }

        Coordination::Responses results;
        Coordination::Error rc = zookeeper->tryMulti(ops, results);

        if (rc == Coordination::Error::ZOK)
        {
            if (alter_entry->have_mutation)
            {
                /// ALTER_METADATA record in replication /log
                String alter_path = dynamic_cast<const Coordination::CreateResponse &>(*results[2]).path_created;
                alter_entry->znode_name = alter_path.substr(alter_path.find_last_of('/') + 1);

                /// ReplicatedMergeTreeMutationEntry record in /mutations
                String mutation_path = dynamic_cast<const Coordination::CreateResponse &>(*results.back()).path_created;
                mutation_znode = mutation_path.substr(mutation_path.find_last_of('/') + 1);
            }
            else
            {
                /// ALTER_METADATA record in replication /log
                String alter_path = dynamic_cast<const Coordination::CreateResponse &>(*results.back()).path_created;
                alter_entry->znode_name = alter_path.substr(alter_path.find_last_of('/') + 1);
            }
            break;
        }
        else if (rc == Coordination::Error::ZBADVERSION)
        {
            if (results[0]->error != Coordination::Error::ZOK)
                throw Exception("Metadata on replica is not up to date with common metadata in Zookeeper. Cannot alter", ErrorCodes::CANNOT_ASSIGN_ALTER);

            continue;
        }
        else
        {
            throw Coordination::Exception("Alter cannot be assigned because of Zookeeper error", rc);
        }
    }


    table_lock_holder.reset();

    std::vector<String> unwaited;
    if (query_context.getSettingsRef().replication_alter_partitions_sync == 2)
    {
        LOG_DEBUG(log, "Updated shared metadata nodes in ZooKeeper. Waiting for replicas to apply changes.");
        unwaited = waitForAllReplicasToProcessLogEntry(*alter_entry, false);
    }
    else if (query_context.getSettingsRef().replication_alter_partitions_sync == 1)
    {
        LOG_DEBUG(log, "Updated shared metadata nodes in ZooKeeper. Waiting for replicas to apply changes.");
        waitForReplicaToProcessLogEntry(replica_name, *alter_entry);
    }

    if (!unwaited.empty())
        throw Exception("Some replicas doesn't finish metadata alter", ErrorCodes::UNFINISHED);

    if (mutation_znode)
    {
        LOG_DEBUG(log, "Metadata changes applied. Will wait for data changes.");
        waitMutation(*mutation_znode, query_context.getSettingsRef().replication_alter_partitions_sync);
        LOG_DEBUG(log, "Data changes applied.");
    }
}

void StorageReplicatedMergeTree::alterPartition(
    const ASTPtr & query,
    const StorageMetadataPtr & metadata_snapshot,
    const PartitionCommands & commands,
    const Context & query_context)
{
    for (const PartitionCommand & command : commands)
    {
        switch (command.type)
        {
            case PartitionCommand::DROP_PARTITION:
                checkPartitionCanBeDropped(command.partition);
                dropPartition(query, command.partition, command.detach, query_context);
                break;

            case PartitionCommand::DROP_DETACHED_PARTITION:
                dropDetached(command.partition, command.part, query_context);
                break;

            case PartitionCommand::ATTACH_PARTITION:
                attachPartition(command.partition, metadata_snapshot, command.part, query_context);
                break;
            case PartitionCommand::MOVE_PARTITION:
            {
                switch (*command.move_destination_type)
                {
                    case PartitionCommand::MoveDestinationType::DISK:
                        movePartitionToDisk(command.partition, command.move_destination_name, command.part, query_context);
                        break;

                    case PartitionCommand::MoveDestinationType::VOLUME:
                        movePartitionToVolume(command.partition, command.move_destination_name, command.part, query_context);
                        break;

                    case PartitionCommand::MoveDestinationType::TABLE:
                        checkPartitionCanBeDropped(command.partition);
                        String dest_database = query_context.resolveDatabase(command.to_database);
                        auto dest_storage = DatabaseCatalog::instance().getTable({dest_database, command.to_table}, query_context);
                        movePartitionToTable(dest_storage, command.partition, query_context);
                        break;
                }
            }
            break;

            case PartitionCommand::REPLACE_PARTITION:
            {
                checkPartitionCanBeDropped(command.partition);
                String from_database = query_context.resolveDatabase(command.from_database);
                auto from_storage = DatabaseCatalog::instance().getTable({from_database, command.from_table}, query_context);
                replacePartitionFrom(from_storage, command.partition, command.replace, query_context);
            }
            break;

            case PartitionCommand::FETCH_PARTITION:
                fetchPartition(command.partition, command.from_zookeeper_path, query_context);
                break;

            case PartitionCommand::FREEZE_PARTITION:
            {
                auto lock = lockForShare(query_context.getCurrentQueryId(), query_context.getSettingsRef().lock_acquire_timeout);
                freezePartition(command.partition, command.with_name, query_context, lock);
            }
            break;

            case PartitionCommand::FREEZE_ALL_PARTITIONS:
            {
                auto lock = lockForShare(query_context.getCurrentQueryId(), query_context.getSettingsRef().lock_acquire_timeout);
                freezeAll(command.with_name, query_context, lock);
            }
            break;
        }
    }
}


/// If new version returns ordinary name, else returns part name containing the first and last month of the month
static String getPartNamePossiblyFake(MergeTreeDataFormatVersion format_version, const MergeTreePartInfo & part_info)
{
    if (format_version < MERGE_TREE_DATA_MIN_FORMAT_VERSION_WITH_CUSTOM_PARTITIONING)
    {
        /// The date range is all month long.
        const auto & lut = DateLUT::instance();
        time_t start_time = lut.YYYYMMDDToDate(parse<UInt32>(part_info.partition_id + "01"));
        DayNum left_date = lut.toDayNum(start_time);
        DayNum right_date = DayNum(static_cast<size_t>(left_date) + lut.daysInMonth(start_time) - 1);
        return part_info.getPartNameV0(left_date, right_date);
    }

    return part_info.getPartName();
}

bool StorageReplicatedMergeTree::getFakePartCoveringAllPartsInPartition(const String & partition_id, MergeTreePartInfo & part_info)
{
    /// Even if there is no data in the partition, you still need to mark the range for deletion.
    /// - Because before executing DETACH, tasks for downloading parts to this partition can be executed.
    Int64 left = 0;

    /** Let's skip one number in `block_numbers` for the partition being deleted, and we will only delete parts until this number.
      * This prohibits merges of deleted parts with the new inserted
      * Invariant: merges of deleted parts with other parts do not appear in the log.
      * NOTE: If you need to similarly support a `DROP PART` request, you will have to think of some new mechanism for it,
      *     to guarantee this invariant.
      */
    Int64 right;
    Int64 mutation_version;

    {
        auto zookeeper = getZooKeeper();
        auto block_number_lock = allocateBlockNumber(partition_id, zookeeper);
        right = block_number_lock->getNumber();
        block_number_lock->unlock();
        mutation_version = queue.getCurrentMutationVersion(partition_id, right);
    }

    /// Empty partition.
    if (right == 0)
        return false;

    --right;

    /// Artificial high level is chosen, to make this part "covering" all parts inside.
    part_info = MergeTreePartInfo(partition_id, left, right, MergeTreePartInfo::MAX_LEVEL, mutation_version);
    return true;
}


void StorageReplicatedMergeTree::dropPartition(const ASTPtr &, const ASTPtr & partition, bool detach, const Context & query_context)
{
    assertNotReadonly();
    if (!is_leader)
        throw Exception("DROP PARTITION cannot be done on this replica because it is not a leader", ErrorCodes::NOT_A_LEADER);

    zkutil::ZooKeeperPtr zookeeper = getZooKeeper();

    String partition_id = getPartitionIDFromQuery(partition, query_context);

    LogEntry entry;
    if (dropPartsInPartition(*zookeeper, partition_id, entry, detach))
    {
        /// If necessary, wait until the operation is performed on itself or on all replicas.
        if (query_context.getSettingsRef().replication_alter_partitions_sync != 0)
        {
            if (query_context.getSettingsRef().replication_alter_partitions_sync == 1)
                waitForReplicaToProcessLogEntry(replica_name, entry);
            else
                waitForAllReplicasToProcessLogEntry(entry);
        }
    }

    /// Cleaning possibly stored information about parts from /quorum/last_part node in ZooKeeper.
    cleanLastPartNode(partition_id);
}


void StorageReplicatedMergeTree::truncate(
    const ASTPtr &, const StorageMetadataPtr &, const Context &, TableExclusiveLockHolder & table_lock)
{
    table_lock.release();   /// Truncate is done asynchronously.

    assertNotReadonly();
    if (!is_leader)
        throw Exception("TRUNCATE cannot be done on this replica because it is not a leader", ErrorCodes::NOT_A_LEADER);

    zkutil::ZooKeeperPtr zookeeper = getZooKeeper();

    Strings partitions = zookeeper->getChildren(zookeeper_path + "/block_numbers");

    for (String & partition_id : partitions)
    {
        LogEntry entry;

        if (dropPartsInPartition(*zookeeper, partition_id, entry, false))
            waitForAllReplicasToProcessLogEntry(entry);
    }
}


void StorageReplicatedMergeTree::attachPartition(const ASTPtr & partition, const StorageMetadataPtr & metadata_snapshot, bool attach_part, const Context & query_context)
{
    // TODO: should get some locks to prevent race with 'alter … modify column'

    assertNotReadonly();

    PartsTemporaryRename renamed_parts(*this, "detached/");
    MutableDataPartsVector loaded_parts = tryLoadPartsToAttach(partition, attach_part, query_context, renamed_parts);

<<<<<<< HEAD
    ReplicatedMergeTreeBlockOutputStream output(*this, 0, 0, 0, 0, false);   /// TODO Allow to use quorum here.
=======
    ReplicatedMergeTreeBlockOutputStream output(*this, metadata_snapshot, 0, 0, 0, false);   /// TODO Allow to use quorum here.
>>>>>>> 41659e38
    for (size_t i = 0; i < loaded_parts.size(); ++i)
    {
        String old_name = loaded_parts[i]->name;
        output.writeExistingPart(loaded_parts[i]);
        renamed_parts.old_and_new_names[i].first.clear();
        LOG_DEBUG(log, "Attached part {} as {}", old_name, loaded_parts[i]->name);
    }
}


void StorageReplicatedMergeTree::checkTableCanBeDropped() const
{
    auto table_id = getStorageID();
    global_context.checkTableCanBeDropped(table_id.database_name, table_id.table_name, getTotalActiveSizeInBytes());
}


void StorageReplicatedMergeTree::checkPartitionCanBeDropped(const ASTPtr & partition)
{
    const String partition_id = getPartitionIDFromQuery(partition, global_context);
    auto parts_to_remove = getDataPartsVectorInPartition(MergeTreeDataPartState::Committed, partition_id);

    UInt64 partition_size = 0;

    for (const auto & part : parts_to_remove)
        partition_size += part->getBytesOnDisk();

    auto table_id = getStorageID();
    global_context.checkPartitionCanBeDropped(table_id.database_name, table_id.table_name, partition_size);
}


void StorageReplicatedMergeTree::rename(const String & new_path_to_table_data, const StorageID & new_table_id)
{
    MergeTreeData::rename(new_path_to_table_data, new_table_id);

    /// Update table name in zookeeper
    if (!is_readonly)
    {
        /// We don't do it for readonly tables, because it will be updated on next table startup.
        /// It is also Ok to skip ZK error for the same reason.
        try
        {
            auto zookeeper = getZooKeeper();
            zookeeper->set(replica_path + "/host", getReplicatedMergeTreeAddress().toString());
        }
        catch (Coordination::Exception & e)
        {
            LOG_WARNING(log, "Cannot update the value of 'host' node (replica address) in ZooKeeper: {}", e.displayText());
        }
    }

    /// TODO: You can update names of loggers.
}


bool StorageReplicatedMergeTree::existsNodeCached(const std::string & path)
{
    {
        std::lock_guard lock(existing_nodes_cache_mutex);
        if (existing_nodes_cache.count(path))
            return true;
    }

    bool res = getZooKeeper()->exists(path);

    if (res)
    {
        std::lock_guard lock(existing_nodes_cache_mutex);
        existing_nodes_cache.insert(path);
    }

    return res;
}


std::optional<EphemeralLockInZooKeeper>
StorageReplicatedMergeTree::allocateBlockNumber(
    const String & partition_id, zkutil::ZooKeeperPtr & zookeeper, const String & zookeeper_block_id_path)
{
    /// Lets check for duplicates in advance, to avoid superfluous block numbers allocation
    Coordination::Requests deduplication_check_ops;
    if (!zookeeper_block_id_path.empty())
    {
        deduplication_check_ops.emplace_back(zkutil::makeCreateRequest(zookeeper_block_id_path, "", zkutil::CreateMode::Persistent));
        deduplication_check_ops.emplace_back(zkutil::makeRemoveRequest(zookeeper_block_id_path, -1));
    }

    String block_numbers_path = zookeeper_path + "/block_numbers";
    String partition_path = block_numbers_path + "/" + partition_id;

    if (!existsNodeCached(partition_path))
    {
        Coordination::Requests ops;
        ops.push_back(zkutil::makeCreateRequest(partition_path, "", zkutil::CreateMode::Persistent));
        /// We increment data version of the block_numbers node so that it becomes possible
        /// to check in a ZK transaction that the set of partitions didn't change
        /// (unfortunately there is no CheckChildren op).
        ops.push_back(zkutil::makeSetRequest(block_numbers_path, "", -1));

        Coordination::Responses responses;
        Coordination::Error code = zookeeper->tryMulti(ops, responses);
        if (code != Coordination::Error::ZOK && code != Coordination::Error::ZNODEEXISTS)
            zkutil::KeeperMultiException::check(code, ops, responses);
    }

    EphemeralLockInZooKeeper lock;
    /// 2 RTT
    try
    {
        lock = EphemeralLockInZooKeeper(
            partition_path + "/block-", zookeeper_path + "/temp", *zookeeper, &deduplication_check_ops);
    }
    catch (const zkutil::KeeperMultiException & e)
    {
        if (e.code == Coordination::Error::ZNODEEXISTS && e.getPathForFirstFailedOp() == zookeeper_block_id_path)
            return {};

        throw Exception("Cannot allocate block number in ZooKeeper: " + e.displayText(), ErrorCodes::KEEPER_EXCEPTION);
    }
    catch (const Coordination::Exception & e)
    {
        throw Exception("Cannot allocate block number in ZooKeeper: " + e.displayText(), ErrorCodes::KEEPER_EXCEPTION);
    }

    return {std::move(lock)};
}


Strings StorageReplicatedMergeTree::waitForAllReplicasToProcessLogEntry(
    const ReplicatedMergeTreeLogEntryData & entry, bool wait_for_non_active)
{
    LOG_DEBUG(log, "Waiting for all replicas to process {}", entry.znode_name);

    auto zookeeper = getZooKeeper();
    Strings replicas = zookeeper->getChildren(zookeeper_path + "/replicas");
    Strings unwaited;
    for (const String & replica : replicas)
    {
        if (wait_for_non_active || zookeeper->exists(zookeeper_path + "/replicas/" + replica + "/is_active"))
        {
            if (!waitForReplicaToProcessLogEntry(replica, entry, wait_for_non_active))
                unwaited.push_back(replica);
        }
        else
        {
            unwaited.push_back(replica);
        }
    }

    LOG_DEBUG(log, "Finished waiting for all replicas to process {}", entry.znode_name);
    return unwaited;
}


bool StorageReplicatedMergeTree::waitForReplicaToProcessLogEntry(
    const String & replica, const ReplicatedMergeTreeLogEntryData & entry, bool wait_for_non_active)
{
    String entry_str = entry.toString();
    String log_node_name;

    /** Two types of entries can be passed to this function
      * 1. (more often) From `log` directory - a common log, from where replicas copy entries to their queue.
      * 2. From the `queue` directory of one of the replicas.
      *
      * The problem is that the numbers (`sequential` node) of the queue elements in `log` and in `queue` do not match.
      * (And the numbers of the same log element for different replicas do not match in the `queue`.)
      *
      * Therefore, you should consider these cases separately.
      */

    /** First, you need to wait until replica takes `queue` element from the `log` to its queue,
      *  if it has not been done already (see the `pullLogsToQueue` function).
      *
      * To do this, check its node `log_pointer` - the maximum number of the element taken from `log` + 1.
      */

    const auto & check_replica_become_inactive = [this, &replica]()
    {
        return !getZooKeeper()->exists(zookeeper_path + "/replicas/" + replica + "/is_active");
    };
    constexpr auto event_wait_timeout_ms = 1000;

    if (startsWith(entry.znode_name, "log-"))
    {
        /** In this case, just take the number from the node name `log-xxxxxxxxxx`.
          */

        UInt64 log_index = parse<UInt64>(entry.znode_name.substr(entry.znode_name.size() - 10));
        log_node_name = entry.znode_name;

        LOG_DEBUG(log, "Waiting for {} to pull {} to queue", replica, log_node_name);

        /// Let's wait until entry gets into the replica queue.
        while (wait_for_non_active || !check_replica_become_inactive())
        {
            zkutil::EventPtr event = std::make_shared<Poco::Event>();

            String log_pointer = getZooKeeper()->get(zookeeper_path + "/replicas/" + replica + "/log_pointer", nullptr, event);
            if (!log_pointer.empty() && parse<UInt64>(log_pointer) > log_index)
                break;

            if (wait_for_non_active)
                event->wait();
            else
                event->tryWait(event_wait_timeout_ms);
        }
    }
    else if (startsWith(entry.znode_name, "queue-"))
    {
        /** In this case, the number of `log` node is unknown. You need look through everything from `log_pointer` to the end,
          *  looking for a node with the same content. And if we do not find it - then the replica has already taken this entry in its queue.
          */

        String log_pointer = getZooKeeper()->get(zookeeper_path + "/replicas/" + replica + "/log_pointer");

        Strings log_entries = getZooKeeper()->getChildren(zookeeper_path + "/log");
        UInt64 log_index = 0;
        bool found = false;

        for (const String & log_entry_name : log_entries)
        {
            log_index = parse<UInt64>(log_entry_name.substr(log_entry_name.size() - 10));

            if (!log_pointer.empty() && log_index < parse<UInt64>(log_pointer))
                continue;

            String log_entry_str;
            bool exists = getZooKeeper()->tryGet(zookeeper_path + "/log/" + log_entry_name, log_entry_str);
            if (exists && entry_str == log_entry_str)
            {
                found = true;
                log_node_name = log_entry_name;
                break;
            }
        }

        if (found)
        {
            LOG_DEBUG(log, "Waiting for {} to pull {} to queue", replica, log_node_name);

            /// Let's wait until the entry gets into the replica queue.
            while (wait_for_non_active || !check_replica_become_inactive())
            {
                zkutil::EventPtr event = std::make_shared<Poco::Event>();

                String log_pointer_new = getZooKeeper()->get(zookeeper_path + "/replicas/" + replica + "/log_pointer", nullptr, event);
                if (!log_pointer_new.empty() && parse<UInt64>(log_pointer_new) > log_index)
                    break;

                if (wait_for_non_active)
                    event->wait();
                else
                    event->tryWait(event_wait_timeout_ms);
            }
        }
    }
    else
        throw Exception("Logical error: unexpected name of log node: " + entry.znode_name, ErrorCodes::LOGICAL_ERROR);

    if (!log_node_name.empty())
        LOG_DEBUG(log, "Looking for node corresponding to {} in {} queue", log_node_name, replica);
    else
        LOG_DEBUG(log, "Looking for corresponding node in {} queue", replica);

    /** Second - find the corresponding entry in the queue of the specified replica.
      * Its number may match neither the `log` node nor the `queue` node of the current replica (for us).
      * Therefore, we search by comparing the content.
      */

    Strings queue_entries = getZooKeeper()->getChildren(zookeeper_path + "/replicas/" + replica + "/queue");
    String queue_entry_to_wait_for;

    for (const String & entry_name : queue_entries)
    {
        String queue_entry_str;
        bool exists = getZooKeeper()->tryGet(zookeeper_path + "/replicas/" + replica + "/queue/" + entry_name, queue_entry_str);
        if (exists && queue_entry_str == entry_str)
        {
            queue_entry_to_wait_for = entry_name;
            break;
        }
    }

    /// While looking for the record, it has already been executed and deleted.
    if (queue_entry_to_wait_for.empty())
    {
        LOG_DEBUG(log, "No corresponding node found. Assuming it has been already processed. Found {} nodes", queue_entries.size());
        return true;
    }

    LOG_DEBUG(log, "Waiting for {} to disappear from {} queue", queue_entry_to_wait_for, replica);

    /// Third - wait until the entry disappears from the replica queue or replica become inactive.
    String path_to_wait_on = zookeeper_path + "/replicas/" + replica + "/queue/" + queue_entry_to_wait_for;
    if (wait_for_non_active)
        return getZooKeeper()->waitForDisappear(path_to_wait_on);

    return getZooKeeper()->waitForDisappear(path_to_wait_on, check_replica_become_inactive);
}


void StorageReplicatedMergeTree::getStatus(Status & res, bool with_zk_fields)
{
    auto zookeeper = tryGetZooKeeper();
    const auto storage_settings_ptr = getSettings();

    res.is_leader = is_leader;
    res.can_become_leader = storage_settings_ptr->replicated_can_become_leader;
    res.is_readonly = is_readonly;
    res.is_session_expired = !zookeeper || zookeeper->expired();

    res.queue = queue.getStatus();
    res.absolute_delay = getAbsoluteDelay(); /// NOTE: may be slightly inconsistent with queue status.

    res.parts_to_check = part_check_thread.size();

    res.zookeeper_path = zookeeper_path;
    res.replica_name = replica_name;
    res.replica_path = replica_path;
    res.columns_version = -1;

    res.log_max_index = 0;
    res.log_pointer = 0;
    res.total_replicas = 0;
    res.active_replicas = 0;

    if (with_zk_fields && !res.is_session_expired)
    {
        try
        {
            auto log_entries = zookeeper->getChildren(zookeeper_path + "/log");

            if (log_entries.empty())
            {
                res.log_max_index = 0;
            }
            else
            {
                const String & last_log_entry = *std::max_element(log_entries.begin(), log_entries.end());
                res.log_max_index = parse<UInt64>(last_log_entry.substr(strlen("log-")));
            }

            String log_pointer_str = zookeeper->get(replica_path + "/log_pointer");
            res.log_pointer = log_pointer_str.empty() ? 0 : parse<UInt64>(log_pointer_str);

            auto all_replicas = zookeeper->getChildren(zookeeper_path + "/replicas");
            res.total_replicas = all_replicas.size();

            res.active_replicas = 0;
            for (const String & replica : all_replicas)
                if (zookeeper->exists(zookeeper_path + "/replicas/" + replica + "/is_active"))
                    ++res.active_replicas;
        }
        catch (const Coordination::Exception &)
        {
            res.zookeeper_exception = getCurrentExceptionMessage(false);
        }
    }
}


void StorageReplicatedMergeTree::getQueue(LogEntriesData & res, String & replica_name_)
{
    replica_name_ = replica_name;
    queue.getEntries(res);
}

time_t StorageReplicatedMergeTree::getAbsoluteDelay() const
{
    time_t min_unprocessed_insert_time = 0;
    time_t max_processed_insert_time = 0;
    queue.getInsertTimes(min_unprocessed_insert_time, max_processed_insert_time);

    /// Load start time, then finish time to avoid reporting false delay when start time is updated
    /// between loading of two variables.
    time_t queue_update_start_time = last_queue_update_start_time.load();
    time_t queue_update_finish_time = last_queue_update_finish_time.load();

    time_t current_time = time(nullptr);

    if (!queue_update_finish_time)
    {
        /// We have not updated queue even once yet (perhaps replica is readonly).
        /// As we have no info about the current state of replication log, return effectively infinite delay.
        return current_time;
    }
    else if (min_unprocessed_insert_time)
    {
        /// There are some unprocessed insert entries in queue.
        return (current_time > min_unprocessed_insert_time) ? (current_time - min_unprocessed_insert_time) : 0;
    }
    else if (queue_update_start_time > queue_update_finish_time)
    {
        /// Queue is empty, but there are some in-flight or failed queue update attempts
        /// (likely because of problems with connecting to ZooKeeper).
        /// Return the time passed since last attempt.
        return (current_time > queue_update_start_time) ? (current_time - queue_update_start_time) : 0;
    }
    else
    {
        /// Everything is up-to-date.
        return 0;
    }
}

void StorageReplicatedMergeTree::getReplicaDelays(time_t & out_absolute_delay, time_t & out_relative_delay)
{
    assertNotReadonly();

    time_t current_time = time(nullptr);

    out_absolute_delay = getAbsoluteDelay();
    out_relative_delay = 0;
    const auto storage_settings_ptr = getSettings();

    /** Relative delay is the maximum difference of absolute delay from any other replica,
      *  (if this replica lags behind any other live replica, or zero, otherwise).
      * Calculated only if the absolute delay is large enough.
      */

    if (out_absolute_delay < static_cast<time_t>(storage_settings_ptr->min_relative_delay_to_measure))
        return;

    auto zookeeper = getZooKeeper();

    time_t max_replicas_unprocessed_insert_time = 0;
    bool have_replica_with_nothing_unprocessed = false;

    Strings replicas = zookeeper->getChildren(zookeeper_path + "/replicas");

    for (const auto & replica : replicas)
    {
        if (replica == replica_name)
            continue;

        /// Skip dead replicas.
        if (!zookeeper->exists(zookeeper_path + "/replicas/" + replica + "/is_active"))
            continue;

        String value;
        if (!zookeeper->tryGet(zookeeper_path + "/replicas/" + replica + "/min_unprocessed_insert_time", value))
            continue;

        time_t replica_time = value.empty() ? 0 : parse<time_t>(value);

        if (replica_time == 0)
        {
            /** Note
              * The conclusion that the replica does not lag may be incorrect,
              *  because the information about `min_unprocessed_insert_time` is taken
              *  only from that part of the log that has been moved to the queue.
              * If the replica for some reason has stalled `queueUpdatingTask`,
              *  then `min_unprocessed_insert_time` will be incorrect.
              */

            have_replica_with_nothing_unprocessed = true;
            break;
        }

        if (replica_time > max_replicas_unprocessed_insert_time)
            max_replicas_unprocessed_insert_time = replica_time;
    }

    if (have_replica_with_nothing_unprocessed)
        out_relative_delay = out_absolute_delay;
    else
    {
        max_replicas_unprocessed_insert_time = std::min(current_time, max_replicas_unprocessed_insert_time);
        time_t min_replicas_delay = current_time - max_replicas_unprocessed_insert_time;
        if (out_absolute_delay > min_replicas_delay)
            out_relative_delay = out_absolute_delay - min_replicas_delay;
    }
}


void StorageReplicatedMergeTree::fetchPartition(const ASTPtr & partition, const String & from_, const Context & query_context)
{
    String partition_id = getPartitionIDFromQuery(partition, query_context);

    String from = from_;
    if (from.back() == '/')
        from.resize(from.size() - 1);

    LOG_INFO(log, "Will fetch partition {} from shard {}", partition_id, from_);

    /** Let's check that there is no such partition in the `detached` directory (where we will write the downloaded parts).
      * Unreliable (there is a race condition) - such a partition may appear a little later.
      */
    Poco::DirectoryIterator dir_end;
    for (const std::string & path : getDataPaths())
    {
        for (Poco::DirectoryIterator dir_it{path + "detached/"}; dir_it != dir_end; ++dir_it)
        {
            MergeTreePartInfo part_info;
            if (MergeTreePartInfo::tryParsePartName(dir_it.name(), &part_info, format_version)
                && part_info.partition_id == partition_id)
                throw Exception("Detached partition " + partition_id + " already exists.", ErrorCodes::PARTITION_ALREADY_EXISTS);
        }

    }

    zkutil::Strings replicas;
    zkutil::Strings active_replicas;
    String best_replica;

    {
        auto zookeeper = getZooKeeper();

        /// List of replicas of source shard.
        replicas = zookeeper->getChildren(from + "/replicas");

        /// Leave only active replicas.
        active_replicas.reserve(replicas.size());

        for (const String & replica : replicas)
            if (zookeeper->exists(from + "/replicas/" + replica + "/is_active"))
                active_replicas.push_back(replica);

        if (active_replicas.empty())
            throw Exception("No active replicas for shard " + from, ErrorCodes::NO_ACTIVE_REPLICAS);

        /** You must select the best (most relevant) replica.
        * This is a replica with the maximum `log_pointer`, then with the minimum `queue` size.
        * NOTE This is not exactly the best criteria. It does not make sense to download old partitions,
        *  and it would be nice to be able to choose the replica closest by network.
        * NOTE Of course, there are data races here. You can solve it by retrying.
        */
        Int64 max_log_pointer = -1;
        UInt64 min_queue_size = std::numeric_limits<UInt64>::max();

        for (const String & replica : active_replicas)
        {
            String current_replica_path = from + "/replicas/" + replica;

            String log_pointer_str = zookeeper->get(current_replica_path + "/log_pointer");
            Int64 log_pointer = log_pointer_str.empty() ? 0 : parse<UInt64>(log_pointer_str);

            Coordination::Stat stat;
            zookeeper->get(current_replica_path + "/queue", &stat);
            size_t queue_size = stat.numChildren;

            if (log_pointer > max_log_pointer
                || (log_pointer == max_log_pointer && queue_size < min_queue_size))
            {
                max_log_pointer = log_pointer;
                min_queue_size = queue_size;
                best_replica = replica;
            }
        }
    }

    if (best_replica.empty())
        throw Exception("Logical error: cannot choose best replica.", ErrorCodes::LOGICAL_ERROR);

    LOG_INFO(log, "Found {} replicas, {} of them are active. Selected {} to fetch from.", replicas.size(), active_replicas.size(), best_replica);

    String best_replica_path = from + "/replicas/" + best_replica;

    /// Let's find out which parts are on the best replica.

    /** Trying to download these parts.
      * Some of them could be deleted due to the merge.
      * In this case, update the information about the available parts and try again.
      */

    unsigned try_no = 0;
    Strings missing_parts;
    do
    {
        if (try_no)
            LOG_INFO(log, "Some of parts ({}) are missing. Will try to fetch covering parts.", missing_parts.size());

        if (try_no >= query_context.getSettings().max_fetch_partition_retries_count)
            throw Exception("Too many retries to fetch parts from " + best_replica_path, ErrorCodes::TOO_MANY_RETRIES_TO_FETCH_PARTS);

        Strings parts = getZooKeeper()->getChildren(best_replica_path + "/parts");
        ActiveDataPartSet active_parts_set(format_version, parts);
        Strings parts_to_fetch;

        if (missing_parts.empty())
        {
            parts_to_fetch = active_parts_set.getParts();

            /// Leaving only the parts of the desired partition.
            Strings parts_to_fetch_partition;
            for (const String & part : parts_to_fetch)
            {
                if (MergeTreePartInfo::fromPartName(part, format_version).partition_id == partition_id)
                    parts_to_fetch_partition.push_back(part);
            }

            parts_to_fetch = std::move(parts_to_fetch_partition);

            if (parts_to_fetch.empty())
                throw Exception("Partition " + partition_id + " on " + best_replica_path + " doesn't exist", ErrorCodes::PARTITION_DOESNT_EXIST);
        }
        else
        {
            for (const String & missing_part : missing_parts)
            {
                String containing_part = active_parts_set.getContainingPart(missing_part);
                if (!containing_part.empty())
                    parts_to_fetch.push_back(containing_part);
                else
                    LOG_WARNING(log, "Part {} on replica {} has been vanished.", missing_part, best_replica_path);
            }
        }

        LOG_INFO(log, "Parts to fetch: {}", parts_to_fetch.size());

        missing_parts.clear();
        for (const String & part : parts_to_fetch)
        {
            try
            {
                fetchPart(part, best_replica_path, true, 0);
            }
            catch (const DB::Exception & e)
            {
                if (e.code() != ErrorCodes::RECEIVED_ERROR_FROM_REMOTE_IO_SERVER && e.code() != ErrorCodes::RECEIVED_ERROR_TOO_MANY_REQUESTS
                    && e.code() != ErrorCodes::CANNOT_READ_ALL_DATA)
                    throw;

                LOG_INFO(log, e.displayText());
                missing_parts.push_back(part);
            }
        }

        ++try_no;
    } while (!missing_parts.empty());
}


void StorageReplicatedMergeTree::mutate(const MutationCommands & commands, const Context & query_context)
{
    /// Overview of the mutation algorithm.
    ///
    /// When the client executes a mutation, this method is called. It acquires block numbers in all
    /// partitions, saves them in the mutation entry and writes the mutation entry to a new ZK node in
    /// the /mutations folder. This block numbers are needed to determine which parts should be mutated and
    /// which shouldn't (parts inserted after the mutation will have the block number higher than the
    /// block number acquired by the mutation in that partition and so will not be mutatied).
    /// This block number is called "mutation version" in that partition.
    ///
    /// Mutation versions are acquired atomically in all partitions, so the case when an insert in some
    /// partition has the block number higher than the mutation version but the following insert into another
    /// partition acquires the block number lower than the mutation version in that partition is impossible.
    /// Another important invariant: mutation entries appear in /mutations in the order of their mutation
    /// versions (in any partition). This means that mutations form a sequence and we can execute them in
    /// the order of their mutation versions and not worry that some mutation with the smaller version
    /// will suddenly appear.
    ///
    /// During mutations individual parts are immutable - when we want to change the contents of a part
    /// we prepare the new part and add it to MergeTreeData (the original part gets replaced). The fact that
    /// we have mutated the part is recorded in the part->info.mutation field of MergeTreePartInfo.
    /// The relation with the original part is preserved because the new part covers the same block range
    /// as the original one.
    ///
    /// We then can for each part determine its "mutation version": the version of the last mutation in
    /// the mutation sequence that we regard as already applied to that part. All mutations with the greater
    /// version number will still need to be applied to that part.
    ///
    /// Execution of mutations is done asynchronously. All replicas watch the /mutations directory and
    /// load new mutation entries as they appear (see mutationsUpdatingTask()). Next we need to determine
    /// how to mutate individual parts consistently with part merges. This is done by the leader replica
    /// (see mergeSelectingTask() and class ReplicatedMergeTreeMergePredicate for details). Important
    /// invariants here are that a) all source parts for a single merge must have the same mutation version
    /// and b) any part can be mutated only once or merged only once (e.g. once we have decided to mutate
    /// a part then we need to execute that mutation and can assign merges only to the new part and not to the
    /// original part). Multiple consecutive mutations can be executed at once (without writing the
    /// intermediate result to a part).
    ///
    /// Leader replica records its decisions to the replication log (/log directory in ZK) in the form of
    /// MUTATE_PART entries and all replicas then execute them in the background pool
    /// (see tryExecutePartMutation() function). When a replica encounters a MUTATE_PART command, it is
    /// guaranteed that the corresponding mutation entry is already loaded (when we pull entries from
    /// replication log into the replica queue, we also load mutation entries). Note that just as with merges
    /// the replica can decide not to do the mutation locally and fetch the mutated part from another replica
    /// instead.
    ///
    /// Mutations of individual parts are in fact pretty similar to merges, e.g. their assignment and execution
    /// is governed by the same storage_settings. TODO: support a single "merge-mutation" operation when the data
    /// read from the the source parts is first mutated on the fly to some uniform mutation version and then
    /// merged to a resulting part.
    ///
    /// After all needed parts are mutated (i.e. all active parts have the mutation version greater than
    /// the version of this mutation), the mutation is considered done and can be deleted.

    ReplicatedMergeTreeMutationEntry entry;
    entry.source_replica = replica_name;
    entry.commands = commands;

    String mutations_path = zookeeper_path + "/mutations";

    /// Update the mutations_path node when creating the mutation and check its version to ensure that
    /// nodes for mutations are created in the same order as the corresponding block numbers.
    /// Should work well if the number of concurrent mutation requests is small.
    while (true)
    {
        auto zookeeper = getZooKeeper();

        Coordination::Stat mutations_stat;
        zookeeper->get(mutations_path, &mutations_stat);

        EphemeralLocksInAllPartitions block_number_locks(
            zookeeper_path + "/block_numbers", "block-", zookeeper_path + "/temp", *zookeeper);

        for (const auto & lock : block_number_locks.getLocks())
            entry.block_numbers[lock.partition_id] = lock.number;

        entry.create_time = time(nullptr);

        Coordination::Requests requests;
        requests.emplace_back(zkutil::makeSetRequest(mutations_path, String(), mutations_stat.version));
        requests.emplace_back(zkutil::makeCreateRequest(
            mutations_path + "/", entry.toString(), zkutil::CreateMode::PersistentSequential));

        Coordination::Responses responses;
        Coordination::Error rc = zookeeper->tryMulti(requests, responses);

        if (rc == Coordination::Error::ZOK)
        {
            const String & path_created =
                dynamic_cast<const Coordination::CreateResponse *>(responses[1].get())->path_created;
            entry.znode_name = path_created.substr(path_created.find_last_of('/') + 1);
            LOG_TRACE(log, "Created mutation with ID {}", entry.znode_name);
            break;
        }
        else if (rc == Coordination::Error::ZBADVERSION)
        {
            LOG_TRACE(log, "Version conflict when trying to create a mutation node, retrying...");
            continue;
        }
        else
            throw Coordination::Exception("Unable to create a mutation znode", rc);
    }

    waitMutation(entry.znode_name, query_context.getSettingsRef().mutations_sync);
}

void StorageReplicatedMergeTree::waitMutation(const String & znode_name, size_t mutations_sync) const
{
    if (!mutations_sync)
        return;

    /// we have to wait
    auto zookeeper = getZooKeeper();
    Strings replicas;
    if (mutations_sync == 2) /// wait for all replicas
        replicas = zookeeper->getChildren(zookeeper_path + "/replicas");
    else if (mutations_sync == 1) /// just wait for ourself
        replicas.push_back(replica_name);

    waitMutationToFinishOnReplicas(replicas, znode_name);
}

std::vector<MergeTreeMutationStatus> StorageReplicatedMergeTree::getMutationsStatus() const
{
    return queue.getMutationsStatus();
}

CancellationCode StorageReplicatedMergeTree::killMutation(const String & mutation_id)
{
    assertNotReadonly();

    zkutil::ZooKeeperPtr zookeeper = getZooKeeper();

    LOG_TRACE(log, "Killing mutation {}", mutation_id);

    auto mutation_entry = queue.removeMutation(zookeeper, mutation_id);
    if (!mutation_entry)
        return CancellationCode::NotFound;

    /// After this point no new part mutations will start and part mutations that still exist
    /// in the queue will be skipped.

    /// Cancel already running part mutations.
    for (const auto & pair : mutation_entry->block_numbers)
    {
        const String & partition_id = pair.first;
        Int64 block_number = pair.second;
        global_context.getMergeList().cancelPartMutations(partition_id, block_number);
    }
    return CancellationCode::CancelSent;
}


void StorageReplicatedMergeTree::clearOldPartsAndRemoveFromZK()
{
    auto table_lock = lockForShare(
            RWLockImpl::NO_QUERY, getSettings()->lock_acquire_timeout_for_background_operations);
    auto zookeeper = getZooKeeper();

    DataPartsVector parts = grabOldParts();
    if (parts.empty())
        return;

    DataPartsVector parts_to_delete_only_from_filesystem;    // Only duplicates
    DataPartsVector parts_to_delete_completely;              // All parts except duplicates
    DataPartsVector parts_to_retry_deletion;                 // Parts that should be retried due to network problems
    DataPartsVector parts_to_remove_from_filesystem;         // Parts removed from ZK

    for (const auto & part : parts)
    {
        if (!part->is_duplicate)
            parts_to_delete_completely.emplace_back(part);
        else
            parts_to_delete_only_from_filesystem.emplace_back(part);
    }
    parts.clear();

    auto remove_parts_from_filesystem = [log=log] (const DataPartsVector & parts_to_remove)
    {
        for (const auto & part : parts_to_remove)
        {
            try
            {
                part->remove();
            }
            catch (...)
            {
                tryLogCurrentException(log, "There is a problem with deleting part " + part->name + " from filesystem");
            }
        }
    };

    /// Delete duplicate parts from filesystem
    if (!parts_to_delete_only_from_filesystem.empty())
    {
        remove_parts_from_filesystem(parts_to_delete_only_from_filesystem);
        removePartsFinally(parts_to_delete_only_from_filesystem);

        LOG_DEBUG(log, "Removed {} old duplicate parts", parts_to_delete_only_from_filesystem.size());
    }

    /// Delete normal parts from ZooKeeper
    NameSet part_names_to_retry_deletion;
    try
    {
        Strings part_names_to_delete_completely;
        for (const auto & part : parts_to_delete_completely)
            part_names_to_delete_completely.emplace_back(part->name);

        LOG_DEBUG(log, "Removing {} old parts from ZooKeeper", parts_to_delete_completely.size());
        removePartsFromZooKeeper(zookeeper, part_names_to_delete_completely, &part_names_to_retry_deletion);
    }
    catch (...)
    {
        LOG_ERROR(log, "There is a problem with deleting parts from ZooKeeper: {}", getCurrentExceptionMessage(true));
    }

    /// Part names that were reliably deleted from ZooKeeper should be deleted from filesystem
    auto num_reliably_deleted_parts = parts_to_delete_completely.size() - part_names_to_retry_deletion.size();
    LOG_DEBUG(log, "Removed {} old parts from ZooKeeper. Removing them from filesystem.", num_reliably_deleted_parts);

    /// Delete normal parts on two sets
    for (auto & part : parts_to_delete_completely)
    {
        if (part_names_to_retry_deletion.count(part->name) == 0)
            parts_to_remove_from_filesystem.emplace_back(part);
        else
            parts_to_retry_deletion.emplace_back(part);
    }

    /// Will retry deletion
    if (!parts_to_retry_deletion.empty())
    {
        rollbackDeletingParts(parts_to_retry_deletion);
        LOG_DEBUG(log, "Will retry deletion of {} parts in the next time", parts_to_retry_deletion.size());
    }

    /// Remove parts from filesystem and finally from data_parts
    if (!parts_to_remove_from_filesystem.empty())
    {
        remove_parts_from_filesystem(parts_to_remove_from_filesystem);
        removePartsFinally(parts_to_remove_from_filesystem);

        LOG_DEBUG(log, "Removed {} old parts", parts_to_remove_from_filesystem.size());
    }
}


bool StorageReplicatedMergeTree::tryRemovePartsFromZooKeeperWithRetries(DataPartsVector & parts, size_t max_retries)
{
    Strings part_names_to_remove;
    for (const auto & part : parts)
        part_names_to_remove.emplace_back(part->name);

    return tryRemovePartsFromZooKeeperWithRetries(part_names_to_remove, max_retries);
}

bool StorageReplicatedMergeTree::tryRemovePartsFromZooKeeperWithRetries(const Strings & part_names, size_t max_retries)
{
    size_t num_tries = 0;
    bool success = false;

    while (!success && (max_retries == 0 || num_tries < max_retries))
    {
        try
        {
            ++num_tries;
            success = true;

            auto zookeeper = getZooKeeper();

            std::vector<std::future<Coordination::ExistsResponse>> exists_futures;
            exists_futures.reserve(part_names.size());
            for (const String & part_name : part_names)
            {
                String part_path = replica_path + "/parts/" + part_name;
                exists_futures.emplace_back(zookeeper->asyncExists(part_path));
            }

            std::vector<std::future<Coordination::MultiResponse>> remove_futures;
            remove_futures.reserve(part_names.size());
            for (size_t i = 0; i < part_names.size(); ++i)
            {
                Coordination::ExistsResponse exists_resp = exists_futures[i].get();
                if (exists_resp.error == Coordination::Error::ZOK)
                {
                    Coordination::Requests ops;
                    removePartFromZooKeeper(part_names[i], ops, exists_resp.stat.numChildren > 0);
                    remove_futures.emplace_back(zookeeper->tryAsyncMulti(ops));
                }
            }

            for (auto & future : remove_futures)
            {
                auto response = future.get();

                if (response.error == Coordination::Error::ZOK || response.error == Coordination::Error::ZNONODE)
                    continue;

                if (Coordination::isHardwareError(response.error))
                {
                    success = false;
                    continue;
                }

                throw Coordination::Exception(response.error);
            }
        }
        catch (Coordination::Exception & e)
        {
            success = false;

            if (Coordination::isHardwareError(e.code))
                tryLogCurrentException(log, __PRETTY_FUNCTION__);
            else
                throw;
        }

        if (!success && num_tries < max_retries)
            std::this_thread::sleep_for(std::chrono::milliseconds(1000));
    }

    return success;
}

void StorageReplicatedMergeTree::removePartsFromZooKeeper(
    zkutil::ZooKeeperPtr & zookeeper, const Strings & part_names, NameSet * parts_should_be_retried)
{
    std::vector<std::future<Coordination::ExistsResponse>> exists_futures;
    std::vector<std::future<Coordination::MultiResponse>> remove_futures;
    exists_futures.reserve(part_names.size());
    remove_futures.reserve(part_names.size());
    try
    {
        /// Exception can be thrown from loop
        /// if zk session will be dropped
        for (const String & part_name : part_names)
        {
            String part_path = replica_path + "/parts/" + part_name;
            exists_futures.emplace_back(zookeeper->asyncExists(part_path));
        }

        for (size_t i = 0; i < part_names.size(); ++i)
        {
            Coordination::ExistsResponse exists_resp = exists_futures[i].get();
            if (exists_resp.error == Coordination::Error::ZOK)
            {
                Coordination::Requests ops;
                removePartFromZooKeeper(part_names[i], ops, exists_resp.stat.numChildren > 0);
                remove_futures.emplace_back(zookeeper->tryAsyncMulti(ops));
            }
            else
            {
                LOG_DEBUG(log, "There is no part {} in ZooKeeper, it was only in filesystem", part_names[i]);
                // emplace invalid future so that the total number of futures is the same as part_names.size();
                remove_futures.emplace_back();
            }
        }
    }
    catch (const Coordination::Exception & e)
    {
        if (parts_should_be_retried && Coordination::isHardwareError(e.code))
            parts_should_be_retried->insert(part_names.begin(), part_names.end());
        throw;
    }

    for (size_t i = 0; i < remove_futures.size(); ++i)
    {
        auto & future = remove_futures[i];

        if (!future.valid())
            continue;

        auto response = future.get();
        if (response.error == Coordination::Error::ZOK)
            continue;
        else if (response.error == Coordination::Error::ZNONODE)
        {
            LOG_DEBUG(log, "There is no part {} in ZooKeeper, it was only in filesystem", part_names[i]);
            continue;
        }
        else if (Coordination::isHardwareError(response.error))
        {
            if (parts_should_be_retried)
                parts_should_be_retried->insert(part_names[i]);
            continue;
        }
        else
            LOG_WARNING(log, "Cannot remove part {} from ZooKeeper: {}", part_names[i], Coordination::errorMessage(response.error));
    }
}


void StorageReplicatedMergeTree::clearBlocksInPartition(
    zkutil::ZooKeeper & zookeeper, const String & partition_id, Int64 min_block_num, Int64 max_block_num)
{
    Strings blocks;
    if (Coordination::Error::ZOK != zookeeper.tryGetChildren(zookeeper_path + "/blocks", blocks))
        throw Exception(zookeeper_path + "/blocks doesn't exist", ErrorCodes::NOT_FOUND_NODE);

    String partition_prefix = partition_id + "_";
    zkutil::AsyncResponses<Coordination::GetResponse> get_futures;
    for (const String & block_id : blocks)
    {
        if (startsWith(block_id, partition_prefix))
        {
            String path = zookeeper_path + "/blocks/" + block_id;
            get_futures.emplace_back(path, zookeeper.asyncTryGet(path));
        }
    }

    zkutil::AsyncResponses<Coordination::RemoveResponse> to_delete_futures;
    for (auto & pair : get_futures)
    {
        const String & path = pair.first;
        auto result = pair.second.get();

        if (result.error == Coordination::Error::ZNONODE)
            continue;

        ReadBufferFromString buf(result.data);
        Int64 block_num = 0;
        bool parsed = tryReadIntText(block_num, buf) && buf.eof();
        if (!parsed || (min_block_num <= block_num && block_num <= max_block_num))
            to_delete_futures.emplace_back(path, zookeeper.asyncTryRemove(path));
    }

    for (auto & pair : to_delete_futures)
    {
        const String & path = pair.first;
        Coordination::Error rc = pair.second.get().error;
        if (rc == Coordination::Error::ZNOTEMPTY)
        {
             /// Can happen if there are leftover block nodes with children created by previous server versions.
            zookeeper.removeRecursive(path);
        }
        else if (rc != Coordination::Error::ZOK)
            LOG_WARNING(log, "Error while deleting ZooKeeper path `{}`: {}, ignoring.", path, Coordination::errorMessage(rc));
    }

    LOG_TRACE(log, "Deleted {} deduplication block IDs in partition ID {}", to_delete_futures.size(), partition_id);
}

void StorageReplicatedMergeTree::replacePartitionFrom(const StoragePtr & source_table, const ASTPtr & partition, bool replace,
                                                      const Context & context)
{
    /// First argument is true, because we possibly will add new data to current table.
    auto lock1 = lockForShare(context.getCurrentQueryId(), context.getSettingsRef().lock_acquire_timeout);
    auto lock2 = source_table->lockForShare(context.getCurrentQueryId(), context.getSettingsRef().lock_acquire_timeout);

    auto source_metadata_snapshot = source_table->getInMemoryMetadataPtr();
    auto metadata_snapshot = getInMemoryMetadataPtr();

    Stopwatch watch;
    MergeTreeData & src_data = checkStructureAndGetMergeTreeData(source_table, source_metadata_snapshot, metadata_snapshot);
    String partition_id = getPartitionIDFromQuery(partition, context);

    DataPartsVector src_all_parts = src_data.getDataPartsVectorInPartition(MergeTreeDataPartState::Committed, partition_id);
    DataPartsVector src_parts;
    MutableDataPartsVector dst_parts;
    Strings block_id_paths;
    Strings part_checksums;
    std::vector<EphemeralLockInZooKeeper> ephemeral_locks;

    LOG_DEBUG(log, "Cloning {} parts", src_all_parts.size());

    static const String TMP_PREFIX = "tmp_replace_from_";
    auto zookeeper = getZooKeeper();

    /// Firstly, generate last block number and compute drop_range
    /// NOTE: Even if we make ATTACH PARTITION instead of REPLACE PARTITION drop_range will not be empty, it will contain a block.
    /// So, such case has special meaning, if drop_range contains only one block it means that nothing to drop.
    MergeTreePartInfo drop_range;
    drop_range.partition_id = partition_id;
    drop_range.max_block = allocateBlockNumber(partition_id, zookeeper)->getNumber();
    drop_range.min_block = replace ? 0 : drop_range.max_block;
    drop_range.level = std::numeric_limits<decltype(drop_range.level)>::max();

    String drop_range_fake_part_name = getPartNamePossiblyFake(format_version, drop_range);

    if (drop_range.getBlocksCount() > 1)
    {
        /// We have to prohibit merges in drop_range, since new merge log entry appeared after this REPLACE FROM entry
        ///  could produce new merged part instead in place of just deleted parts.
        /// It is better to prohibit them on leader replica (like DROP PARTITION makes),
        ///  but it is inconvenient for a user since he could actually use source table from this replica.
        /// Therefore prohibit merges on the initializer server now and on the remaining servers when log entry will be executed.
        /// It does not provides strong guarantees, but is suitable for intended use case (assume merges are quite rare).

        {
            std::lock_guard merge_selecting_lock(merge_selecting_mutex);
            queue.disableMergesInBlockRange(drop_range_fake_part_name);
        }
    }

    for (const auto & src_part : src_all_parts)
    {
        /// We also make some kind of deduplication to avoid duplicated parts in case of ATTACH PARTITION
        /// Assume that merges in the partition are quite rare
        /// Save deduplication block ids with special prefix replace_partition

        if (!canReplacePartition(src_part))
            throw Exception(
                "Cannot replace partition '" + partition_id + "' because part '" + src_part->name + "' has inconsistent granularity with table",
                ErrorCodes::LOGICAL_ERROR);

        String hash_hex = src_part->checksums.getTotalChecksumHex();

        if (replace)
            LOG_INFO(log, "Trying to replace {} with hash_hex {}", src_part->name, hash_hex);
        else
            LOG_INFO(log, "Trying to attach {} with hash_hex {}", src_part->name, hash_hex);

        String block_id_path = replace ? "" : (zookeeper_path + "/blocks/" + partition_id + "_replace_from_" + hash_hex);

        auto lock = allocateBlockNumber(partition_id, zookeeper, block_id_path);
        if (!lock)
        {
            LOG_INFO(log, "Part {} (hash {}) has been already attached", src_part->name, hash_hex);
            continue;
        }

        UInt64 index = lock->getNumber();
        MergeTreePartInfo dst_part_info(partition_id, index, index, src_part->info.level);
        auto dst_part = cloneAndLoadDataPartOnSameDisk(src_part, TMP_PREFIX, dst_part_info);

        src_parts.emplace_back(src_part);
        dst_parts.emplace_back(dst_part);
        ephemeral_locks.emplace_back(std::move(*lock));
        block_id_paths.emplace_back(block_id_path);
        part_checksums.emplace_back(hash_hex);
    }

    ReplicatedMergeTreeLogEntryData entry;
    {
        auto src_table_id = src_data.getStorageID();
        entry.type = ReplicatedMergeTreeLogEntryData::REPLACE_RANGE;
        entry.source_replica = replica_name;
        entry.create_time = time(nullptr);
        entry.replace_range_entry = std::make_shared<ReplicatedMergeTreeLogEntryData::ReplaceRangeEntry>();

        auto & entry_replace = *entry.replace_range_entry;
        entry_replace.drop_range_part_name = drop_range_fake_part_name;
        entry_replace.from_database = src_table_id.database_name;
        entry_replace.from_table = src_table_id.table_name;
        for (const auto & part : src_parts)
            entry_replace.src_part_names.emplace_back(part->name);
        for (const auto & part : dst_parts)
            entry_replace.new_part_names.emplace_back(part->name);
        for (const String & checksum : part_checksums)
            entry_replace.part_names_checksums.emplace_back(checksum);
        entry_replace.columns_version = -1;
    }

    /// We are almost ready to commit changes, remove fetches and merges from drop range
    queue.removePartProducingOpsInRange(zookeeper, drop_range, entry);

    /// Remove deduplication block_ids of replacing parts
    if (replace)
        clearBlocksInPartition(*zookeeper, drop_range.partition_id, drop_range.max_block, drop_range.max_block);

    DataPartsVector parts_to_remove;
    Coordination::Responses op_results;

    try
    {
        Coordination::Requests ops;
        for (size_t i = 0; i < dst_parts.size(); ++i)
        {
            getCommitPartOps(ops, dst_parts[i], block_id_paths[i]);
            ephemeral_locks[i].getUnlockOps(ops);

            if (ops.size() > zkutil::MULTI_BATCH_SIZE)
            {
                /// It is unnecessary to add parts to working set until we commit log entry
                zookeeper->multi(ops);
                ops.clear();
            }
        }

        ops.emplace_back(zkutil::makeSetRequest(zookeeper_path + "/log", "", -1));  /// Just update version
        ops.emplace_back(zkutil::makeCreateRequest(zookeeper_path + "/log/log-", entry.toString(), zkutil::CreateMode::PersistentSequential));

        Transaction transaction(*this);
        {
            auto data_parts_lock = lockParts();

            for (MutableDataPartPtr & part : dst_parts)
                renameTempPartAndReplace(part, nullptr, &transaction, data_parts_lock);
        }

        op_results = zookeeper->multi(ops);

        {
            auto data_parts_lock = lockParts();

            transaction.commit(&data_parts_lock);
            if (replace)
                parts_to_remove = removePartsInRangeFromWorkingSet(drop_range, true, false, data_parts_lock);
        }

        PartLog::addNewParts(global_context, dst_parts, watch.elapsed());
    }
    catch (...)
    {
        PartLog::addNewParts(global_context, dst_parts, watch.elapsed(), ExecutionStatus::fromCurrentException());
        throw;
    }

    String log_znode_path = dynamic_cast<const Coordination::CreateResponse &>(*op_results.back()).path_created;
    entry.znode_name = log_znode_path.substr(log_znode_path.find_last_of('/') + 1);

    for (auto & lock : ephemeral_locks)
        lock.assumeUnlocked();

    /// Forcibly remove replaced parts from ZooKeeper
    tryRemovePartsFromZooKeeperWithRetries(parts_to_remove);

    /// Speedup removing of replaced parts from filesystem
    parts_to_remove.clear();
    cleanup_thread.wakeup();

    /// If necessary, wait until the operation is performed on all replicas.
    if (context.getSettingsRef().replication_alter_partitions_sync > 1)
    {
        lock2.reset();
        lock1.reset();
        waitForAllReplicasToProcessLogEntry(entry);
    }
}

void StorageReplicatedMergeTree::movePartitionToTable(const StoragePtr & dest_table, const ASTPtr & partition, const Context & query_context)
{
    auto lock1 = lockForShare(query_context.getCurrentQueryId(), query_context.getSettingsRef().lock_acquire_timeout);
    auto lock2 = dest_table->lockForShare(query_context.getCurrentQueryId(), query_context.getSettingsRef().lock_acquire_timeout);

    auto dest_table_storage = std::dynamic_pointer_cast<StorageReplicatedMergeTree>(dest_table);
    if (!dest_table_storage)
        throw Exception("Table " + getStorageID().getNameForLogs() + " supports movePartitionToTable only for ReplicatedMergeTree family of table engines."
                        " Got " + dest_table->getName(), ErrorCodes::NOT_IMPLEMENTED);
    if (dest_table_storage->getStoragePolicy() != this->getStoragePolicy())
        throw Exception("Destination table " + dest_table_storage->getStorageID().getNameForLogs() +
                        " should have the same storage policy of source table " + getStorageID().getNameForLogs() + ". " +
                        getStorageID().getNameForLogs() + ": " + this->getStoragePolicy()->getName() + ", " +
                        getStorageID().getNameForLogs() + ": " + dest_table_storage->getStoragePolicy()->getName(), ErrorCodes::LOGICAL_ERROR);

    auto dest_metadata_snapshot = dest_table->getInMemoryMetadataPtr();
    auto metadata_snapshot = getInMemoryMetadataPtr();

    Stopwatch watch;
    MergeTreeData & src_data = dest_table_storage->checkStructureAndGetMergeTreeData(*this, metadata_snapshot, dest_metadata_snapshot);
    auto src_data_id = src_data.getStorageID();
    String partition_id = getPartitionIDFromQuery(partition, query_context);

    DataPartsVector src_all_parts = src_data.getDataPartsVectorInPartition(MergeTreeDataPartState::Committed, partition_id);
    DataPartsVector src_parts;
    MutableDataPartsVector dst_parts;
    Strings block_id_paths;
    Strings part_checksums;
    std::vector<EphemeralLockInZooKeeper> ephemeral_locks;

    LOG_DEBUG(log, "Cloning {} parts", src_all_parts.size());

    static const String TMP_PREFIX = "tmp_move_from_";
    auto zookeeper = getZooKeeper();

    /// A range for log entry to remove parts from the source table (myself).

    MergeTreePartInfo drop_range;
    drop_range.partition_id = partition_id;
    drop_range.max_block = allocateBlockNumber(partition_id, zookeeper)->getNumber();
    drop_range.min_block = 0;
    drop_range.level = std::numeric_limits<decltype(drop_range.level)>::max();

    String drop_range_fake_part_name = getPartNamePossiblyFake(format_version, drop_range);

    if (drop_range.getBlocksCount() > 1)
    {
        std::lock_guard merge_selecting_lock(merge_selecting_mutex);
        queue.disableMergesInBlockRange(drop_range_fake_part_name);
    }

    /// Clone parts into destination table.

    for (const auto & src_part : src_all_parts)
    {
        if (!dest_table_storage->canReplacePartition(src_part))
            throw Exception(
                "Cannot move partition '" + partition_id + "' because part '" + src_part->name + "' has inconsistent granularity with table",
                ErrorCodes::LOGICAL_ERROR);

        String hash_hex = src_part->checksums.getTotalChecksumHex();
        String block_id_path;

        auto lock = dest_table_storage->allocateBlockNumber(partition_id, zookeeper, block_id_path);
        if (!lock)
        {
            LOG_INFO(log, "Part {} (hash {}) has been already attached", src_part->name, hash_hex);
            continue;
        }

        UInt64 index = lock->getNumber();
        MergeTreePartInfo dst_part_info(partition_id, index, index, src_part->info.level);
        auto dst_part = dest_table_storage->cloneAndLoadDataPartOnSameDisk(src_part, TMP_PREFIX, dst_part_info);

        src_parts.emplace_back(src_part);
        dst_parts.emplace_back(dst_part);
        ephemeral_locks.emplace_back(std::move(*lock));
        block_id_paths.emplace_back(block_id_path);
        part_checksums.emplace_back(hash_hex);
    }

    ReplicatedMergeTreeLogEntryData entry_delete;
    {
        entry_delete.type = LogEntry::DROP_RANGE;
        entry_delete.source_replica = replica_name;
        entry_delete.new_part_name = drop_range_fake_part_name;
        entry_delete.detach = false;
        entry_delete.create_time = time(nullptr);
    }

    ReplicatedMergeTreeLogEntryData entry;
    {
        MergeTreePartInfo drop_range_dest;
        drop_range_dest.partition_id = drop_range.partition_id;
        drop_range_dest.max_block = drop_range.max_block;
        drop_range_dest.min_block = drop_range.max_block;
        drop_range_dest.level = drop_range.level;

        entry.type = ReplicatedMergeTreeLogEntryData::REPLACE_RANGE;
        entry.source_replica = dest_table_storage->replica_name;
        entry.create_time = time(nullptr);
        entry.replace_range_entry = std::make_shared<ReplicatedMergeTreeLogEntryData::ReplaceRangeEntry>();

        auto & entry_replace = *entry.replace_range_entry;
        entry_replace.drop_range_part_name = getPartNamePossiblyFake(format_version, drop_range_dest);
        entry_replace.from_database = src_data_id.database_name;
        entry_replace.from_table = src_data_id.table_name;
        for (const auto & part : src_parts)
            entry_replace.src_part_names.emplace_back(part->name);
        for (const auto & part : dst_parts)
            entry_replace.new_part_names.emplace_back(part->name);
        for (const String & checksum : part_checksums)
            entry_replace.part_names_checksums.emplace_back(checksum);
        entry_replace.columns_version = -1;
    }

    queue.removePartProducingOpsInRange(zookeeper, drop_range, entry);

    clearBlocksInPartition(*zookeeper, drop_range.partition_id, drop_range.max_block, drop_range.max_block);

    DataPartsVector parts_to_remove;
    Coordination::Responses op_results;

    try
    {
        Coordination::Requests ops;
        for (size_t i = 0; i < dst_parts.size(); ++i)
        {
            dest_table_storage->getCommitPartOps(ops, dst_parts[i], block_id_paths[i]);
            ephemeral_locks[i].getUnlockOps(ops);

            if (ops.size() > zkutil::MULTI_BATCH_SIZE)
            {
                zookeeper->multi(ops);
                ops.clear();
            }
        }

        ops.emplace_back(zkutil::makeCreateRequest(dest_table_storage->zookeeper_path + "/log/log-",
                                                   entry.toString(), zkutil::CreateMode::PersistentSequential));

        {
            Transaction transaction(*dest_table_storage);

            auto src_data_parts_lock = lockParts();
            auto dest_data_parts_lock = dest_table_storage->lockParts();

            std::mutex mutex;
            DataPartsLock lock(mutex);

            for (MutableDataPartPtr & part : dst_parts)
                dest_table_storage->renameTempPartAndReplace(part, nullptr, &transaction, lock);

            op_results = zookeeper->multi(ops);

            parts_to_remove = removePartsInRangeFromWorkingSet(drop_range, true, false, lock);
            transaction.commit(&lock);
        }

        PartLog::addNewParts(global_context, dst_parts, watch.elapsed());
    }
    catch (...)
    {
        PartLog::addNewParts(global_context, dst_parts, watch.elapsed(), ExecutionStatus::fromCurrentException());
        throw;
    }

    String log_znode_path = dynamic_cast<const Coordination::CreateResponse &>(*op_results.back()).path_created;
    entry.znode_name = log_znode_path.substr(log_znode_path.find_last_of('/') + 1);

    for (auto & lock : ephemeral_locks)
        lock.assumeUnlocked();

    tryRemovePartsFromZooKeeperWithRetries(parts_to_remove);

    parts_to_remove.clear();
    cleanup_thread.wakeup();

    if (query_context.getSettingsRef().replication_alter_partitions_sync > 1)
    {
        lock2.reset();
        dest_table_storage->waitForAllReplicasToProcessLogEntry(entry);
    }

    Coordination::Requests ops_dest;

    ops_dest.emplace_back(zkutil::makeCreateRequest(
        zookeeper_path + "/log/log-", entry_delete.toString(), zkutil::CreateMode::PersistentSequential));
    ops_dest.emplace_back(zkutil::makeSetRequest(zookeeper_path + "/log", "", -1));  /// Just update version

    op_results = zookeeper->multi(ops_dest);

    log_znode_path = dynamic_cast<const Coordination::CreateResponse &>(*op_results.front()).path_created;
    entry_delete.znode_name = log_znode_path.substr(log_znode_path.find_last_of('/') + 1);

    if (query_context.getSettingsRef().replication_alter_partitions_sync > 1)
    {
        lock1.reset();
        waitForAllReplicasToProcessLogEntry(entry_delete);
    }

    /// Cleaning possibly stored information about parts from /quorum/last_part node in ZooKeeper.
    cleanLastPartNode(partition_id);
}

void StorageReplicatedMergeTree::getCommitPartOps(
    Coordination::Requests & ops,
    MutableDataPartPtr & part,
    const String & block_id_path) const
{
    const String & part_name = part->name;
    const auto storage_settings_ptr = getSettings();

    if (!block_id_path.empty())
    {
        /// Make final duplicate check and commit block_id
        ops.emplace_back(
            zkutil::makeCreateRequest(
                block_id_path,
                part_name,  /// We will be able to know original part number for duplicate blocks, if we want.
                zkutil::CreateMode::Persistent));
    }

    /// Information about the part, in the replica
    if (storage_settings_ptr->use_minimalistic_part_header_in_zookeeper)
    {
        ops.emplace_back(zkutil::makeCreateRequest(
            replica_path + "/parts/" + part->name,
            ReplicatedMergeTreePartHeader::fromColumnsAndChecksums(part->getColumns(), part->checksums).toString(),
            zkutil::CreateMode::Persistent));
    }
    else
    {
        ops.emplace_back(zkutil::makeCreateRequest(
            replica_path + "/parts/" + part->name,
            "",
            zkutil::CreateMode::Persistent));
        ops.emplace_back(zkutil::makeCreateRequest(
            replica_path + "/parts/" + part->name + "/columns",
            part->getColumns().toString(),
            zkutil::CreateMode::Persistent));
        ops.emplace_back(zkutil::makeCreateRequest(
            replica_path + "/parts/" + part->name + "/checksums",
            getChecksumsForZooKeeper(part->checksums),
            zkutil::CreateMode::Persistent));
    }
}

ReplicatedMergeTreeAddress StorageReplicatedMergeTree::getReplicatedMergeTreeAddress() const
{
    auto host_port = global_context.getInterserverIOAddress();
    auto table_id = getStorageID();

    ReplicatedMergeTreeAddress res;
    res.host = host_port.first;
    res.replication_port = host_port.second;
    res.queries_port = global_context.getTCPPort();
    res.database = table_id.database_name;
    res.table = table_id.table_name;
    res.scheme = global_context.getInterserverScheme();
    return res;
}

ActionLock StorageReplicatedMergeTree::getActionLock(StorageActionBlockType action_type)
{
    if (action_type == ActionLocks::PartsMerge)
        return merger_mutator.merges_blocker.cancel();

    if (action_type == ActionLocks::PartsTTLMerge)
        return merger_mutator.ttl_merges_blocker.cancel();

    if (action_type == ActionLocks::PartsFetch)
        return fetcher.blocker.cancel();

    if (action_type == ActionLocks::PartsSend)
        return data_parts_exchange_endpoint ? data_parts_exchange_endpoint->blocker.cancel() : ActionLock();

    if (action_type == ActionLocks::ReplicationQueue)
        return queue.actions_blocker.cancel();

    if (action_type == ActionLocks::PartsMove)
        return parts_mover.moves_blocker.cancel();

    return {};
}


bool StorageReplicatedMergeTree::waitForShrinkingQueueSize(size_t queue_size, UInt64 max_wait_milliseconds)
{
    Stopwatch watch;

    /// Let's fetch new log entries firstly
    queue.pullLogsToQueue(getZooKeeper());

    {
        auto lock = queue.lockQueue();
        if (!queue_task_handle)
            return false;

        /// This is significant, because the execution of this task could be delayed at BackgroundPool.
        /// And we force it to be executed.
        queue_task_handle->signalReadyToRun();
    }

    Poco::Event target_size_event;
    auto callback = [&target_size_event, queue_size] (size_t new_queue_size)
    {
        if (new_queue_size <= queue_size)
            target_size_event.set();
    };
    const auto handler = queue.addSubscriber(std::move(callback));

    while (!target_size_event.tryWait(50))
    {
        if (max_wait_milliseconds && watch.elapsedMilliseconds() > max_wait_milliseconds)
            return false;

        if (partial_shutdown_called)
            throw Exception("Shutdown is called for table", ErrorCodes::ABORTED);
    }

    return true;
}


bool StorageReplicatedMergeTree::dropPartsInPartition(
    zkutil::ZooKeeper & zookeeper, String & partition_id, StorageReplicatedMergeTree::LogEntry & entry, bool detach)
{
    MergeTreePartInfo drop_range_info;
    if (!getFakePartCoveringAllPartsInPartition(partition_id, drop_range_info))
    {
        LOG_INFO(log, "Will not drop partition {}, it is empty.", partition_id);
        return false;
    }

    clearBlocksInPartition(zookeeper, partition_id, drop_range_info.min_block, drop_range_info.max_block);

    /** Forbid to choose the parts to be deleted for merging.
      * Invariant: after the `DROP_RANGE` entry appears in the log, merge of deleted parts will not appear in the log.
      */
    String drop_range_fake_part_name = getPartNamePossiblyFake(format_version, drop_range_info);
    {
        std::lock_guard merge_selecting_lock(merge_selecting_mutex);
        queue.disableMergesInBlockRange(drop_range_fake_part_name);
    }

    LOG_DEBUG(log, "Disabled merges covered by range {}", drop_range_fake_part_name);

    /// Finally, having achieved the necessary invariants, you can put an entry in the log.
    entry.type = LogEntry::DROP_RANGE;
    entry.source_replica = replica_name;
    entry.new_part_name = drop_range_fake_part_name;
    entry.detach = detach;
    entry.create_time = time(nullptr);

    Coordination::Requests ops;
    ops.emplace_back(zkutil::makeCreateRequest(zookeeper_path + "/log/log-", entry.toString(), zkutil::CreateMode::PersistentSequential));
    ops.emplace_back(zkutil::makeSetRequest(zookeeper_path + "/log", "", -1));  /// Just update version.
    Coordination::Responses responses = zookeeper.multi(ops);

    String log_znode_path = dynamic_cast<const Coordination::CreateResponse &>(*responses.front()).path_created;
    entry.znode_name = log_znode_path.substr(log_znode_path.find_last_of('/') + 1);

    return true;
}


CheckResults StorageReplicatedMergeTree::checkData(const ASTPtr & query, const Context & context)
{
    CheckResults results;
    DataPartsVector data_parts;
    if (const auto & check_query = query->as<ASTCheckQuery &>(); check_query.partition)
    {
        String partition_id = getPartitionIDFromQuery(check_query.partition, context);
        data_parts = getDataPartsVectorInPartition(MergeTreeDataPartState::Committed, partition_id);
    }
    else
        data_parts = getDataPartsVector();

    for (auto & part : data_parts)
    {
        try
        {
            results.push_back(part_check_thread.checkPart(part->name));
        }
        catch (const Exception & ex)
        {
            results.emplace_back(part->name, false, "Check of part finished with error: '" + ex.message() + "'");
        }
    }
    return results;
}

bool StorageReplicatedMergeTree::canUseAdaptiveGranularity() const
{
    const auto storage_settings_ptr = getSettings();
    return storage_settings_ptr->index_granularity_bytes != 0 &&
        (storage_settings_ptr->enable_mixed_granularity_parts ||
            (!has_non_adaptive_index_granularity_parts && !other_replicas_fixed_granularity));
}


MutationCommands StorageReplicatedMergeTree::getFirtsAlterMutationCommandsForPart(const DataPartPtr & part) const
{
    return queue.getFirstAlterMutationCommandsForPart(part);
}
}<|MERGE_RESOLUTION|>--- conflicted
+++ resolved
@@ -3482,16 +3482,12 @@
     const Settings & query_settings = context.getSettingsRef();
     bool deduplicate = storage_settings_ptr->replicated_deduplication_window != 0 && query_settings.insert_deduplicate;
 
-<<<<<<< HEAD
-    return std::make_shared<ReplicatedMergeTreeBlockOutputStream>(*this,
-        query_settings.insert_quorum,
+    return std::make_shared<ReplicatedMergeTreeBlockOutputStream>(
+        *this, metadata_snapshot, query_settings.insert_quorum,
         query_settings.insert_quorum_timeout.totalMilliseconds(),
         query_settings.max_partitions_per_insert_block,
         query_settings.insert_in_memory_parts_timeout.totalMilliseconds(),
         deduplicate);
-=======
-    return std::make_shared<ReplicatedMergeTreeBlockOutputStream>(*this, metadata_snapshot, query_settings.insert_quorum, query_settings.insert_quorum_timeout.totalMilliseconds(), query_settings.max_partitions_per_insert_block, deduplicate);
->>>>>>> 41659e38
 }
 
 
@@ -4045,11 +4041,7 @@
     PartsTemporaryRename renamed_parts(*this, "detached/");
     MutableDataPartsVector loaded_parts = tryLoadPartsToAttach(partition, attach_part, query_context, renamed_parts);
 
-<<<<<<< HEAD
-    ReplicatedMergeTreeBlockOutputStream output(*this, 0, 0, 0, 0, false);   /// TODO Allow to use quorum here.
-=======
-    ReplicatedMergeTreeBlockOutputStream output(*this, metadata_snapshot, 0, 0, 0, false);   /// TODO Allow to use quorum here.
->>>>>>> 41659e38
+    ReplicatedMergeTreeBlockOutputStream output(*this, metadata_snapshot, 0, 0, 0, 0, false);   /// TODO Allow to use quorum here.
     for (size_t i = 0; i < loaded_parts.size(); ++i)
     {
         String old_name = loaded_parts[i]->name;
