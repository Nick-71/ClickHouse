--- conflicted
+++ resolved
@@ -8120,22 +8120,6 @@
         return std::make_pair(true, NameSet{});
     }
 
-<<<<<<< HEAD
-    auto shared_id = getTableSharedID();
-    if (shared_id == toString(UUIDHelpers::Nil))
-    {
-        if (zookeeper->exists(zookeeper_path))
-        {
-            LOG_WARNING(log, "Not removing shared data for part {} because replica does not have metadata in ZooKeeper, "
-                             "but table path exist and other replicas may exist. It may leave some garbage on S3", part.name);
-            return std::make_pair(false, NameSet{});
-        }
-        LOG_TRACE(log, "Part {} blobs can be removed, because table {} completely dropped", part.name, getStorageID().getNameForLogs());
-        return std::make_pair(true, NameSet{});
-    }
-
-=======
->>>>>>> 3e79039d
     /// If part is temporary refcount file may be absent
     if (part.getDataPartStorage().exists(IMergeTreeDataPart::FILE_FOR_REFERENCES_CHECK))
     {
