#pragma once

#include <Common/ICachePolicy.h>

#include <list>
#include <unordered_map>

#include <Common/logger_useful.h>

namespace DB
{
/// Cache policy LRU evicts entries which are not used for a long time.
/// WeightFunction is a functor that takes Mapped as a parameter and returns "weight" (approximate size)
/// of that value.
/// Cache starts to evict entries when their total weight exceeds max_size_in_bytes.
/// Value weight should not change after insertion.
/// To work with the thread-safe implementation of this class use a class "CacheBase" with first parameter "LRU"
/// and next parameters in the same order as in the constructor of the current class.
template <typename Key, typename Mapped, typename HashFunction = std::hash<Key>, typename WeightFunction = EqualWeightFunction<Mapped>>
class LRUCachePolicy : public ICachePolicy<Key, Mapped, HashFunction, WeightFunction>
{
public:
    using Base = ICachePolicy<Key, Mapped, HashFunction, WeightFunction>;
    using typename Base::MappedPtr;
    using typename Base::KeyMapped;
    using typename Base::OnWeightLossFunction;

    /** Initialize LRUCachePolicy with max_size_in_bytes and max_count.
      * max_count == 0 means no elements size restrictions.
      */
<<<<<<< HEAD
    LRUCachePolicy(size_t max_size_in_bytes_, size_t max_count_, OnWeightLossFunction on_weight_loss_function_)
        : max_size_in_bytes(std::max(static_cast<size_t>(1), max_size_in_bytes_))
        , max_count(max_count_)
        , on_weight_loss_function(on_weight_loss_function_)
=======
    explicit LRUCachePolicy(size_t max_size_, size_t max_elements_size_ = 0, OnWeightLossFunction on_weight_loss_function_ = {})
        : max_size(std::max(1uz, max_size_)), max_elements_size(max_elements_size_)
>>>>>>> 00c05f7f
    {
    }

    size_t weight(std::lock_guard<std::mutex> & /* cache_lock */) const override
    {
        return current_size_in_bytes;
    }

    size_t count(std::lock_guard<std::mutex> & /* cache_lock */) const override
    {
        return cells.size();
    }

    size_t maxSize(std::lock_guard<std::mutex> & /* cache_lock */) const override
    {
        return max_size_in_bytes;
    }

    void reset(std::lock_guard<std::mutex> & /* cache_lock */) override
    {
        queue.clear();
        cells.clear();
        current_size_in_bytes = 0;
    }

    void remove(const Key & key, std::lock_guard<std::mutex> & /* cache_lock */) override
    {
        auto it = cells.find(key);
        if (it == cells.end())
            return;
        auto & cell = it->second;
        current_size_in_bytes -= cell.size;
        queue.erase(cell.queue_iterator);
        cells.erase(it);
    }

    MappedPtr get(const Key & key, std::lock_guard<std::mutex> & /* cache_lock */) override
    {
        auto it = cells.find(key);
        if (it == cells.end())
            return {};

        Cell & cell = it->second;

        /// Move the key to the end of the queue. The iterator remains valid.
        queue.splice(queue.end(), queue, cell.queue_iterator);

        return cell.value;
    }

    std::optional<KeyMapped> getWithKey(const Key & key, std::lock_guard<std::mutex> & /*cache_lock*/) override
    {
        auto it = cells.find(key);
        if (it == cells.end())
            return std::nullopt;

        Cell & cell = it->second;

        /// Move the key to the end of the queue. The iterator remains valid.
        queue.splice(queue.end(), queue, cell.queue_iterator);

        return std::make_optional<KeyMapped>({it->first, cell.value});
    }

    void set(const Key & key, const MappedPtr & mapped, std::lock_guard<std::mutex> & /* cache_lock */) override
    {
        auto [it, inserted] = cells.emplace(std::piecewise_construct,
            std::forward_as_tuple(key),
            std::forward_as_tuple());

        Cell & cell = it->second;

        if (inserted)
        {
            try
            {
                cell.queue_iterator = queue.insert(queue.end(), key);
            }
            catch (...)
            {
                cells.erase(it);
                throw;
            }
        }
        else
        {
            current_size_in_bytes -= cell.size;
            queue.splice(queue.end(), queue, cell.queue_iterator);
        }

        cell.value = mapped;
        cell.size = cell.value ? weight_function(*cell.value) : 0;
        current_size_in_bytes += cell.size;

        removeOverflow();
    }

    std::vector<KeyMapped> dump() const override
    {
        std::vector<KeyMapped> res;
        for (const auto & [key, cell] : cells)
            res.push_back({key, cell.value});
        return res;
    }

private:
    using LRUQueue = std::list<Key>;
    using LRUQueueIterator = typename LRUQueue::iterator;

    LRUQueue queue;

    struct Cell
    {
        MappedPtr value;
        size_t size;
        LRUQueueIterator queue_iterator;
    };

    using Cells = std::unordered_map<Key, Cell, HashFunction>;

    Cells cells;

    /// Total weight of values.
    size_t current_size_in_bytes = 0;
    const size_t max_size_in_bytes;
    const size_t max_count;

    WeightFunction weight_function;
    OnWeightLossFunction on_weight_loss_function;

    void removeOverflow()
    {
        size_t current_weight_lost = 0;
        size_t queue_size = cells.size();

        while ((current_size_in_bytes > max_size_in_bytes || (max_count != 0 && queue_size > max_count)) && (queue_size > 0))
        {
            const Key & key = queue.front();

            auto it = cells.find(key);
            if (it == cells.end())
            {
                LOG_ERROR(&Poco::Logger::get("LRUCache"), "LRUCache became inconsistent. There must be a bug in it.");
                abort();
            }

            const auto & cell = it->second;

            current_size_in_bytes -= cell.size;
            current_weight_lost += cell.size;

            cells.erase(it);
            queue.pop_front();
            --queue_size;
        }

        on_weight_loss_function(current_weight_lost);

        if (current_size_in_bytes > (1ull << 63))
        {
            LOG_ERROR(&Poco::Logger::get("LRUCache"), "LRUCache became inconsistent. There must be a bug in it.");
            abort();
        }
    }
};

}<|MERGE_RESOLUTION|>--- conflicted
+++ resolved
@@ -28,15 +28,10 @@
     /** Initialize LRUCachePolicy with max_size_in_bytes and max_count.
       * max_count == 0 means no elements size restrictions.
       */
-<<<<<<< HEAD
     LRUCachePolicy(size_t max_size_in_bytes_, size_t max_count_, OnWeightLossFunction on_weight_loss_function_)
-        : max_size_in_bytes(std::max(static_cast<size_t>(1), max_size_in_bytes_))
+        : max_size_in_bytes(std::max(1uz, max_size_in_bytes_))
         , max_count(max_count_)
         , on_weight_loss_function(on_weight_loss_function_)
-=======
-    explicit LRUCachePolicy(size_t max_size_, size_t max_elements_size_ = 0, OnWeightLossFunction on_weight_loss_function_ = {})
-        : max_size(std::max(1uz, max_size_)), max_elements_size(max_elements_size_)
->>>>>>> 00c05f7f
     {
     }
 
