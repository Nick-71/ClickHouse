#include <Common/ErrorCodes.h>
#include <Common/Exception.h>
#include <chrono>

/** Previously, these constants were located in one enum.
  * But in this case there is a problem: when you add a new constant, you need to recompile
  * all translation units that use at least one constant (almost the whole project).
  * Therefore it is made so that definitions of constants are located here, in one file,
  * and their declaration are in different files, at the place of use.
  *
  * Later it was converted to the lookup table, to provide:
  * - errorCodeToName()
  * - system.errors table
  */

#define APPLY_FOR_ERROR_CODES(M) \
    M(0, OK) \
    M(1, UNSUPPORTED_METHOD) \
    M(2, UNSUPPORTED_PARAMETER) \
    M(3, UNEXPECTED_END_OF_FILE) \
    M(4, EXPECTED_END_OF_FILE) \
    M(6, CANNOT_PARSE_TEXT) \
    M(7, INCORRECT_NUMBER_OF_COLUMNS) \
    M(8, THERE_IS_NO_COLUMN) \
    M(9, SIZES_OF_COLUMNS_DOESNT_MATCH) \
    M(10, NOT_FOUND_COLUMN_IN_BLOCK) \
    M(11, POSITION_OUT_OF_BOUND) \
    M(12, PARAMETER_OUT_OF_BOUND) \
    M(13, SIZES_OF_COLUMNS_IN_TUPLE_DOESNT_MATCH) \
    M(15, DUPLICATE_COLUMN) \
    M(16, NO_SUCH_COLUMN_IN_TABLE) \
    M(17, DELIMITER_IN_STRING_LITERAL_DOESNT_MATCH) \
    M(18, CANNOT_INSERT_ELEMENT_INTO_CONSTANT_COLUMN) \
    M(19, SIZE_OF_FIXED_STRING_DOESNT_MATCH) \
    M(20, NUMBER_OF_COLUMNS_DOESNT_MATCH) \
    M(21, CANNOT_READ_ALL_DATA_FROM_TAB_SEPARATED_INPUT) \
    M(22, CANNOT_PARSE_ALL_VALUE_FROM_TAB_SEPARATED_INPUT) \
    M(23, CANNOT_READ_FROM_ISTREAM) \
    M(24, CANNOT_WRITE_TO_OSTREAM) \
    M(25, CANNOT_PARSE_ESCAPE_SEQUENCE) \
    M(26, CANNOT_PARSE_QUOTED_STRING) \
    M(27, CANNOT_PARSE_INPUT_ASSERTION_FAILED) \
    M(28, CANNOT_PRINT_FLOAT_OR_DOUBLE_NUMBER) \
    M(29, CANNOT_PRINT_INTEGER) \
    M(30, CANNOT_READ_SIZE_OF_COMPRESSED_CHUNK) \
    M(31, CANNOT_READ_COMPRESSED_CHUNK) \
    M(32, ATTEMPT_TO_READ_AFTER_EOF) \
    M(33, CANNOT_READ_ALL_DATA) \
    M(34, TOO_MANY_ARGUMENTS_FOR_FUNCTION) \
    M(35, TOO_FEW_ARGUMENTS_FOR_FUNCTION) \
    M(36, BAD_ARGUMENTS) \
    M(37, UNKNOWN_ELEMENT_IN_AST) \
    M(38, CANNOT_PARSE_DATE) \
    M(39, TOO_LARGE_SIZE_COMPRESSED) \
    M(40, CHECKSUM_DOESNT_MATCH) \
    M(41, CANNOT_PARSE_DATETIME) \
    M(42, NUMBER_OF_ARGUMENTS_DOESNT_MATCH) \
    M(43, ILLEGAL_TYPE_OF_ARGUMENT) \
    M(44, ILLEGAL_COLUMN) \
    M(45, ILLEGAL_NUMBER_OF_RESULT_COLUMNS) \
    M(46, UNKNOWN_FUNCTION) \
    M(47, UNKNOWN_IDENTIFIER) \
    M(48, NOT_IMPLEMENTED) \
    M(49, LOGICAL_ERROR) \
    M(50, UNKNOWN_TYPE) \
    M(51, EMPTY_LIST_OF_COLUMNS_QUERIED) \
    M(52, COLUMN_QUERIED_MORE_THAN_ONCE) \
    M(53, TYPE_MISMATCH) \
    M(54, STORAGE_DOESNT_ALLOW_PARAMETERS) \
    M(55, STORAGE_REQUIRES_PARAMETER) \
    M(56, UNKNOWN_STORAGE) \
    M(57, TABLE_ALREADY_EXISTS) \
    M(58, TABLE_METADATA_ALREADY_EXISTS) \
    M(59, ILLEGAL_TYPE_OF_COLUMN_FOR_FILTER) \
    M(60, UNKNOWN_TABLE) \
    M(61, ONLY_FILTER_COLUMN_IN_BLOCK) \
    M(62, SYNTAX_ERROR) \
    M(63, UNKNOWN_AGGREGATE_FUNCTION) \
    M(64, CANNOT_READ_AGGREGATE_FUNCTION_FROM_TEXT) \
    M(65, CANNOT_WRITE_AGGREGATE_FUNCTION_AS_TEXT) \
    M(66, NOT_A_COLUMN) \
    M(67, ILLEGAL_KEY_OF_AGGREGATION) \
    M(68, CANNOT_GET_SIZE_OF_FIELD) \
    M(69, ARGUMENT_OUT_OF_BOUND) \
    M(70, CANNOT_CONVERT_TYPE) \
    M(71, CANNOT_WRITE_AFTER_END_OF_BUFFER) \
    M(72, CANNOT_PARSE_NUMBER) \
    M(73, UNKNOWN_FORMAT) \
    M(74, CANNOT_READ_FROM_FILE_DESCRIPTOR) \
    M(75, CANNOT_WRITE_TO_FILE_DESCRIPTOR) \
    M(76, CANNOT_OPEN_FILE) \
    M(77, CANNOT_CLOSE_FILE) \
    M(78, UNKNOWN_TYPE_OF_QUERY) \
    M(79, INCORRECT_FILE_NAME) \
    M(80, INCORRECT_QUERY) \
    M(81, UNKNOWN_DATABASE) \
    M(82, DATABASE_ALREADY_EXISTS) \
    M(83, DIRECTORY_DOESNT_EXIST) \
    M(84, DIRECTORY_ALREADY_EXISTS) \
    M(85, FORMAT_IS_NOT_SUITABLE_FOR_INPUT) \
    M(86, RECEIVED_ERROR_FROM_REMOTE_IO_SERVER) \
    M(87, CANNOT_SEEK_THROUGH_FILE) \
    M(88, CANNOT_TRUNCATE_FILE) \
    M(89, UNKNOWN_COMPRESSION_METHOD) \
    M(90, EMPTY_LIST_OF_COLUMNS_PASSED) \
    M(91, SIZES_OF_MARKS_FILES_ARE_INCONSISTENT) \
    M(92, EMPTY_DATA_PASSED) \
    M(93, UNKNOWN_AGGREGATED_DATA_VARIANT) \
    M(94, CANNOT_MERGE_DIFFERENT_AGGREGATED_DATA_VARIANTS) \
    M(95, CANNOT_READ_FROM_SOCKET) \
    M(96, CANNOT_WRITE_TO_SOCKET) \
    M(97, CANNOT_READ_ALL_DATA_FROM_CHUNKED_INPUT) \
    M(98, CANNOT_WRITE_TO_EMPTY_BLOCK_OUTPUT_STREAM) \
    M(99, UNKNOWN_PACKET_FROM_CLIENT) \
    M(100, UNKNOWN_PACKET_FROM_SERVER) \
    M(101, UNEXPECTED_PACKET_FROM_CLIENT) \
    M(102, UNEXPECTED_PACKET_FROM_SERVER) \
    M(103, RECEIVED_DATA_FOR_WRONG_QUERY_ID) \
    M(104, TOO_SMALL_BUFFER_SIZE) \
    M(105, CANNOT_READ_HISTORY) \
    M(106, CANNOT_APPEND_HISTORY) \
    M(107, FILE_DOESNT_EXIST) \
    M(108, NO_DATA_TO_INSERT) \
    M(109, CANNOT_BLOCK_SIGNAL) \
    M(110, CANNOT_UNBLOCK_SIGNAL) \
    M(111, CANNOT_MANIPULATE_SIGSET) \
    M(112, CANNOT_WAIT_FOR_SIGNAL) \
    M(113, THERE_IS_NO_SESSION) \
    M(114, CANNOT_CLOCK_GETTIME) \
    M(115, UNKNOWN_SETTING) \
    M(116, THERE_IS_NO_DEFAULT_VALUE) \
    M(117, INCORRECT_DATA) \
    M(119, ENGINE_REQUIRED) \
    M(120, CANNOT_INSERT_VALUE_OF_DIFFERENT_SIZE_INTO_TUPLE) \
    M(121, UNSUPPORTED_JOIN_KEYS) \
    M(122, INCOMPATIBLE_COLUMNS) \
    M(123, UNKNOWN_TYPE_OF_AST_NODE) \
    M(124, INCORRECT_ELEMENT_OF_SET) \
    M(125, INCORRECT_RESULT_OF_SCALAR_SUBQUERY) \
    M(126, CANNOT_GET_RETURN_TYPE) \
    M(127, ILLEGAL_INDEX) \
    M(128, TOO_LARGE_ARRAY_SIZE) \
    M(129, FUNCTION_IS_SPECIAL) \
    M(130, CANNOT_READ_ARRAY_FROM_TEXT) \
    M(131, TOO_LARGE_STRING_SIZE) \
    M(133, AGGREGATE_FUNCTION_DOESNT_ALLOW_PARAMETERS) \
    M(134, PARAMETERS_TO_AGGREGATE_FUNCTIONS_MUST_BE_LITERALS) \
    M(135, ZERO_ARRAY_OR_TUPLE_INDEX) \
    M(137, UNKNOWN_ELEMENT_IN_CONFIG) \
    M(138, EXCESSIVE_ELEMENT_IN_CONFIG) \
    M(139, NO_ELEMENTS_IN_CONFIG) \
    M(140, ALL_REQUESTED_COLUMNS_ARE_MISSING) \
    M(141, SAMPLING_NOT_SUPPORTED) \
    M(142, NOT_FOUND_NODE) \
    M(143, FOUND_MORE_THAN_ONE_NODE) \
    M(144, FIRST_DATE_IS_BIGGER_THAN_LAST_DATE) \
    M(145, UNKNOWN_OVERFLOW_MODE) \
    M(146, QUERY_SECTION_DOESNT_MAKE_SENSE) \
    M(147, NOT_FOUND_FUNCTION_ELEMENT_FOR_AGGREGATE) \
    M(148, NOT_FOUND_RELATION_ELEMENT_FOR_CONDITION) \
    M(149, NOT_FOUND_RHS_ELEMENT_FOR_CONDITION) \
    M(150, EMPTY_LIST_OF_ATTRIBUTES_PASSED) \
    M(151, INDEX_OF_COLUMN_IN_SORT_CLAUSE_IS_OUT_OF_RANGE) \
    M(152, UNKNOWN_DIRECTION_OF_SORTING) \
    M(153, ILLEGAL_DIVISION) \
    M(154, AGGREGATE_FUNCTION_NOT_APPLICABLE) \
    M(155, UNKNOWN_RELATION) \
    M(156, DICTIONARIES_WAS_NOT_LOADED) \
    M(157, ILLEGAL_OVERFLOW_MODE) \
    M(158, TOO_MANY_ROWS) \
    M(159, TIMEOUT_EXCEEDED) \
    M(160, TOO_SLOW) \
    M(161, TOO_MANY_COLUMNS) \
    M(162, TOO_DEEP_SUBQUERIES) \
    M(163, TOO_DEEP_PIPELINE) \
    M(164, READONLY) \
    M(165, TOO_MANY_TEMPORARY_COLUMNS) \
    M(166, TOO_MANY_TEMPORARY_NON_CONST_COLUMNS) \
    M(167, TOO_DEEP_AST) \
    M(168, TOO_BIG_AST) \
    M(169, BAD_TYPE_OF_FIELD) \
    M(170, BAD_GET) \
    M(172, CANNOT_CREATE_DIRECTORY) \
    M(173, CANNOT_ALLOCATE_MEMORY) \
    M(174, CYCLIC_ALIASES) \
    M(176, CHUNK_NOT_FOUND) \
    M(177, DUPLICATE_CHUNK_NAME) \
    M(178, MULTIPLE_ALIASES_FOR_EXPRESSION) \
    M(179, MULTIPLE_EXPRESSIONS_FOR_ALIAS) \
    M(180, THERE_IS_NO_PROFILE) \
    M(181, ILLEGAL_FINAL) \
    M(182, ILLEGAL_PREWHERE) \
    M(183, UNEXPECTED_EXPRESSION) \
    M(184, ILLEGAL_AGGREGATION) \
    M(185, UNSUPPORTED_MYISAM_BLOCK_TYPE) \
    M(186, UNSUPPORTED_COLLATION_LOCALE) \
    M(187, COLLATION_COMPARISON_FAILED) \
    M(188, UNKNOWN_ACTION) \
    M(189, TABLE_MUST_NOT_BE_CREATED_MANUALLY) \
    M(190, SIZES_OF_ARRAYS_DOESNT_MATCH) \
    M(191, SET_SIZE_LIMIT_EXCEEDED) \
    M(192, UNKNOWN_USER) \
    M(193, WRONG_PASSWORD) \
    M(194, REQUIRED_PASSWORD) \
    M(195, IP_ADDRESS_NOT_ALLOWED) \
    M(196, UNKNOWN_ADDRESS_PATTERN_TYPE) \
    M(197, SERVER_REVISION_IS_TOO_OLD) \
    M(198, DNS_ERROR) \
    M(199, UNKNOWN_QUOTA) \
    M(200, QUOTA_DOESNT_ALLOW_KEYS) \
    M(201, QUOTA_EXCEEDED) \
    M(202, TOO_MANY_SIMULTANEOUS_QUERIES) \
    M(203, NO_FREE_CONNECTION) \
    M(204, CANNOT_FSYNC) \
    M(205, NESTED_TYPE_TOO_DEEP) \
    M(206, ALIAS_REQUIRED) \
    M(207, AMBIGUOUS_IDENTIFIER) \
    M(208, EMPTY_NESTED_TABLE) \
    M(209, SOCKET_TIMEOUT) \
    M(210, NETWORK_ERROR) \
    M(211, EMPTY_QUERY) \
    M(212, UNKNOWN_LOAD_BALANCING) \
    M(213, UNKNOWN_TOTALS_MODE) \
    M(214, CANNOT_STATVFS) \
    M(215, NOT_AN_AGGREGATE) \
    M(216, QUERY_WITH_SAME_ID_IS_ALREADY_RUNNING) \
    M(217, CLIENT_HAS_CONNECTED_TO_WRONG_PORT) \
    M(218, TABLE_IS_DROPPED) \
    M(219, DATABASE_NOT_EMPTY) \
    M(220, DUPLICATE_INTERSERVER_IO_ENDPOINT) \
    M(221, NO_SUCH_INTERSERVER_IO_ENDPOINT) \
    M(222, ADDING_REPLICA_TO_NON_EMPTY_TABLE) \
    M(223, UNEXPECTED_AST_STRUCTURE) \
    M(224, REPLICA_IS_ALREADY_ACTIVE) \
    M(225, NO_ZOOKEEPER) \
    M(226, NO_FILE_IN_DATA_PART) \
    M(227, UNEXPECTED_FILE_IN_DATA_PART) \
    M(228, BAD_SIZE_OF_FILE_IN_DATA_PART) \
    M(229, QUERY_IS_TOO_LARGE) \
    M(230, NOT_FOUND_EXPECTED_DATA_PART) \
    M(231, TOO_MANY_UNEXPECTED_DATA_PARTS) \
    M(232, NO_SUCH_DATA_PART) \
    M(233, BAD_DATA_PART_NAME) \
    M(234, NO_REPLICA_HAS_PART) \
    M(235, DUPLICATE_DATA_PART) \
    M(236, ABORTED) \
    M(237, NO_REPLICA_NAME_GIVEN) \
    M(238, FORMAT_VERSION_TOO_OLD) \
    M(239, CANNOT_MUNMAP) \
    M(240, CANNOT_MREMAP) \
    M(241, MEMORY_LIMIT_EXCEEDED) \
    M(242, TABLE_IS_READ_ONLY) \
    M(243, NOT_ENOUGH_SPACE) \
    M(244, UNEXPECTED_ZOOKEEPER_ERROR) \
    M(246, CORRUPTED_DATA) \
    M(247, INCORRECT_MARK) \
    M(248, INVALID_PARTITION_VALUE) \
    M(250, NOT_ENOUGH_BLOCK_NUMBERS) \
    M(251, NO_SUCH_REPLICA) \
    M(252, TOO_MANY_PARTS) \
    M(253, REPLICA_IS_ALREADY_EXIST) \
    M(254, NO_ACTIVE_REPLICAS) \
    M(255, TOO_MANY_RETRIES_TO_FETCH_PARTS) \
    M(256, PARTITION_ALREADY_EXISTS) \
    M(257, PARTITION_DOESNT_EXIST) \
    M(258, UNION_ALL_RESULT_STRUCTURES_MISMATCH) \
    M(260, CLIENT_OUTPUT_FORMAT_SPECIFIED) \
    M(261, UNKNOWN_BLOCK_INFO_FIELD) \
    M(262, BAD_COLLATION) \
    M(263, CANNOT_COMPILE_CODE) \
    M(264, INCOMPATIBLE_TYPE_OF_JOIN) \
    M(265, NO_AVAILABLE_REPLICA) \
    M(266, MISMATCH_REPLICAS_DATA_SOURCES) \
    M(267, STORAGE_DOESNT_SUPPORT_PARALLEL_REPLICAS) \
    M(268, CPUID_ERROR) \
    M(269, INFINITE_LOOP) \
    M(270, CANNOT_COMPRESS) \
    M(271, CANNOT_DECOMPRESS) \
    M(272, CANNOT_IO_SUBMIT) \
    M(273, CANNOT_IO_GETEVENTS) \
    M(274, AIO_READ_ERROR) \
    M(275, AIO_WRITE_ERROR) \
    M(277, INDEX_NOT_USED) \
    M(279, ALL_CONNECTION_TRIES_FAILED) \
    M(280, NO_AVAILABLE_DATA) \
    M(281, DICTIONARY_IS_EMPTY) \
    M(282, INCORRECT_INDEX) \
    M(283, UNKNOWN_DISTRIBUTED_PRODUCT_MODE) \
    M(284, WRONG_GLOBAL_SUBQUERY) \
    M(285, TOO_FEW_LIVE_REPLICAS) \
    M(286, UNSATISFIED_QUORUM_FOR_PREVIOUS_WRITE) \
    M(287, UNKNOWN_FORMAT_VERSION) \
    M(288, DISTRIBUTED_IN_JOIN_SUBQUERY_DENIED) \
    M(289, REPLICA_IS_NOT_IN_QUORUM) \
    M(290, LIMIT_EXCEEDED) \
    M(291, DATABASE_ACCESS_DENIED) \
    M(293, MONGODB_CANNOT_AUTHENTICATE) \
    M(294, INVALID_BLOCK_EXTRA_INFO) \
    M(295, RECEIVED_EMPTY_DATA) \
    M(296, NO_REMOTE_SHARD_FOUND) \
    M(297, SHARD_HAS_NO_CONNECTIONS) \
    M(298, CANNOT_PIPE) \
    M(299, CANNOT_FORK) \
    M(300, CANNOT_DLSYM) \
    M(301, CANNOT_CREATE_CHILD_PROCESS) \
    M(302, CHILD_WAS_NOT_EXITED_NORMALLY) \
    M(303, CANNOT_SELECT) \
    M(304, CANNOT_WAITPID) \
    M(305, TABLE_WAS_NOT_DROPPED) \
    M(306, TOO_DEEP_RECURSION) \
    M(307, TOO_MANY_BYTES) \
    M(308, UNEXPECTED_NODE_IN_ZOOKEEPER) \
    M(309, FUNCTION_CANNOT_HAVE_PARAMETERS) \
    M(317, INVALID_SHARD_WEIGHT) \
    M(318, INVALID_CONFIG_PARAMETER) \
    M(319, UNKNOWN_STATUS_OF_INSERT) \
    M(321, VALUE_IS_OUT_OF_RANGE_OF_DATA_TYPE) \
    M(335, BARRIER_TIMEOUT) \
    M(336, UNKNOWN_DATABASE_ENGINE) \
    M(337, DDL_GUARD_IS_ACTIVE) \
    M(341, UNFINISHED) \
    M(342, METADATA_MISMATCH) \
    M(344, SUPPORT_IS_DISABLED) \
    M(345, TABLE_DIFFERS_TOO_MUCH) \
    M(346, CANNOT_CONVERT_CHARSET) \
    M(347, CANNOT_LOAD_CONFIG) \
    M(349, CANNOT_INSERT_NULL_IN_ORDINARY_COLUMN) \
    M(350, INCOMPATIBLE_SOURCE_TABLES) \
    M(351, AMBIGUOUS_TABLE_NAME) \
    M(352, AMBIGUOUS_COLUMN_NAME) \
    M(353, INDEX_OF_POSITIONAL_ARGUMENT_IS_OUT_OF_RANGE) \
    M(354, ZLIB_INFLATE_FAILED) \
    M(355, ZLIB_DEFLATE_FAILED) \
    M(356, BAD_LAMBDA) \
    M(357, RESERVED_IDENTIFIER_NAME) \
    M(358, INTO_OUTFILE_NOT_ALLOWED) \
    M(359, TABLE_SIZE_EXCEEDS_MAX_DROP_SIZE_LIMIT) \
    M(360, CANNOT_CREATE_CHARSET_CONVERTER) \
    M(361, SEEK_POSITION_OUT_OF_BOUND) \
    M(362, CURRENT_WRITE_BUFFER_IS_EXHAUSTED) \
    M(363, CANNOT_CREATE_IO_BUFFER) \
    M(364, RECEIVED_ERROR_TOO_MANY_REQUESTS) \
    M(366, SIZES_OF_NESTED_COLUMNS_ARE_INCONSISTENT) \
    M(367, TOO_MANY_FETCHES) \
    M(369, ALL_REPLICAS_ARE_STALE) \
    M(370, DATA_TYPE_CANNOT_BE_USED_IN_TABLES) \
    M(371, INCONSISTENT_CLUSTER_DEFINITION) \
    M(372, SESSION_NOT_FOUND) \
    M(373, SESSION_IS_LOCKED) \
    M(374, INVALID_SESSION_TIMEOUT) \
    M(375, CANNOT_DLOPEN) \
    M(376, CANNOT_PARSE_UUID) \
    M(377, ILLEGAL_SYNTAX_FOR_DATA_TYPE) \
    M(378, DATA_TYPE_CANNOT_HAVE_ARGUMENTS) \
    M(379, UNKNOWN_STATUS_OF_DISTRIBUTED_DDL_TASK) \
    M(380, CANNOT_KILL) \
    M(381, HTTP_LENGTH_REQUIRED) \
    M(382, CANNOT_LOAD_CATBOOST_MODEL) \
    M(383, CANNOT_APPLY_CATBOOST_MODEL) \
    M(384, PART_IS_TEMPORARILY_LOCKED) \
    M(385, MULTIPLE_STREAMS_REQUIRED) \
    M(386, NO_COMMON_TYPE) \
    M(387, DICTIONARY_ALREADY_EXISTS) \
    M(388, CANNOT_ASSIGN_OPTIMIZE) \
    M(389, INSERT_WAS_DEDUPLICATED) \
    M(390, CANNOT_GET_CREATE_TABLE_QUERY) \
    M(391, EXTERNAL_LIBRARY_ERROR) \
    M(392, QUERY_IS_PROHIBITED) \
    M(393, THERE_IS_NO_QUERY) \
    M(394, QUERY_WAS_CANCELLED) \
    M(395, FUNCTION_THROW_IF_VALUE_IS_NON_ZERO) \
    M(396, TOO_MANY_ROWS_OR_BYTES) \
    M(397, QUERY_IS_NOT_SUPPORTED_IN_MATERIALIZED_VIEW) \
    M(398, UNKNOWN_MUTATION_COMMAND) \
    M(399, FORMAT_IS_NOT_SUITABLE_FOR_OUTPUT) \
    M(400, CANNOT_STAT) \
    M(401, FEATURE_IS_NOT_ENABLED_AT_BUILD_TIME) \
    M(402, CANNOT_IOSETUP) \
    M(403, INVALID_JOIN_ON_EXPRESSION) \
    M(404, BAD_ODBC_CONNECTION_STRING) \
    M(405, PARTITION_SIZE_EXCEEDS_MAX_DROP_SIZE_LIMIT) \
    M(406, TOP_AND_LIMIT_TOGETHER) \
    M(407, DECIMAL_OVERFLOW) \
    M(408, BAD_REQUEST_PARAMETER) \
    M(409, EXTERNAL_EXECUTABLE_NOT_FOUND) \
    M(410, EXTERNAL_SERVER_IS_NOT_RESPONDING) \
    M(411, PTHREAD_ERROR) \
    M(412, NETLINK_ERROR) \
    M(413, CANNOT_SET_SIGNAL_HANDLER) \
    M(415, ALL_REPLICAS_LOST) \
    M(416, REPLICA_STATUS_CHANGED) \
    M(417, EXPECTED_ALL_OR_ANY) \
    M(418, UNKNOWN_JOIN) \
    M(419, MULTIPLE_ASSIGNMENTS_TO_COLUMN) \
    M(420, CANNOT_UPDATE_COLUMN) \
    M(421, CANNOT_ADD_DIFFERENT_AGGREGATE_STATES) \
    M(422, UNSUPPORTED_URI_SCHEME) \
    M(423, CANNOT_GETTIMEOFDAY) \
    M(424, CANNOT_LINK) \
    M(425, SYSTEM_ERROR) \
    M(427, CANNOT_COMPILE_REGEXP) \
    M(428, UNKNOWN_LOG_LEVEL) \
    M(429, FAILED_TO_GETPWUID) \
    M(430, MISMATCHING_USERS_FOR_PROCESS_AND_DATA) \
    M(431, ILLEGAL_SYNTAX_FOR_CODEC_TYPE) \
    M(432, UNKNOWN_CODEC) \
    M(433, ILLEGAL_CODEC_PARAMETER) \
    M(434, CANNOT_PARSE_PROTOBUF_SCHEMA) \
    M(435, NO_COLUMN_SERIALIZED_TO_REQUIRED_PROTOBUF_FIELD) \
    M(436, PROTOBUF_BAD_CAST) \
    M(437, PROTOBUF_FIELD_NOT_REPEATED) \
    M(438, DATA_TYPE_CANNOT_BE_PROMOTED) \
    M(439, CANNOT_SCHEDULE_TASK) \
    M(440, INVALID_LIMIT_EXPRESSION) \
    M(441, CANNOT_PARSE_DOMAIN_VALUE_FROM_STRING) \
    M(442, BAD_DATABASE_FOR_TEMPORARY_TABLE) \
    M(443, NO_COLUMNS_SERIALIZED_TO_PROTOBUF_FIELDS) \
    M(444, UNKNOWN_PROTOBUF_FORMAT) \
    M(445, CANNOT_MPROTECT) \
    M(446, FUNCTION_NOT_ALLOWED) \
    M(447, HYPERSCAN_CANNOT_SCAN_TEXT) \
    M(448, BROTLI_READ_FAILED) \
    M(449, BROTLI_WRITE_FAILED) \
    M(450, BAD_TTL_EXPRESSION) \
    M(451, BAD_TTL_FILE) \
    M(452, SETTING_CONSTRAINT_VIOLATION) \
    M(453, MYSQL_CLIENT_INSUFFICIENT_CAPABILITIES) \
    M(454, OPENSSL_ERROR) \
    M(455, SUSPICIOUS_TYPE_FOR_LOW_CARDINALITY) \
    M(456, UNKNOWN_QUERY_PARAMETER) \
    M(457, BAD_QUERY_PARAMETER) \
    M(458, CANNOT_UNLINK) \
    M(459, CANNOT_SET_THREAD_PRIORITY) \
    M(460, CANNOT_CREATE_TIMER) \
    M(461, CANNOT_SET_TIMER_PERIOD) \
    M(462, CANNOT_DELETE_TIMER) \
    M(463, CANNOT_FCNTL) \
    M(464, CANNOT_PARSE_ELF) \
    M(465, CANNOT_PARSE_DWARF) \
    M(466, INSECURE_PATH) \
    M(467, CANNOT_PARSE_BOOL) \
    M(468, CANNOT_PTHREAD_ATTR) \
    M(469, VIOLATED_CONSTRAINT) \
    M(470, QUERY_IS_NOT_SUPPORTED_IN_LIVE_VIEW) \
    M(471, INVALID_SETTING_VALUE) \
    M(472, READONLY_SETTING) \
    M(473, DEADLOCK_AVOIDED) \
    M(474, INVALID_TEMPLATE_FORMAT) \
    M(475, INVALID_WITH_FILL_EXPRESSION) \
    M(476, WITH_TIES_WITHOUT_ORDER_BY) \
    M(477, INVALID_USAGE_OF_INPUT) \
    M(478, UNKNOWN_POLICY) \
    M(479, UNKNOWN_DISK) \
    M(480, UNKNOWN_PROTOCOL) \
    M(481, PATH_ACCESS_DENIED) \
    M(482, DICTIONARY_ACCESS_DENIED) \
    M(483, TOO_MANY_REDIRECTS) \
    M(484, INTERNAL_REDIS_ERROR) \
    M(485, SCALAR_ALREADY_EXISTS) \
    M(487, CANNOT_GET_CREATE_DICTIONARY_QUERY) \
    M(488, UNKNOWN_DICTIONARY) \
    M(489, INCORRECT_DICTIONARY_DEFINITION) \
    M(490, CANNOT_FORMAT_DATETIME) \
    M(491, UNACCEPTABLE_URL) \
    M(492, ACCESS_ENTITY_NOT_FOUND) \
    M(493, ACCESS_ENTITY_ALREADY_EXISTS) \
    M(494, ACCESS_ENTITY_FOUND_DUPLICATES) \
    M(495, ACCESS_STORAGE_READONLY) \
    M(496, QUOTA_REQUIRES_CLIENT_KEY) \
    M(497, ACCESS_DENIED) \
    M(498, LIMIT_BY_WITH_TIES_IS_NOT_SUPPORTED) \
    M(499, S3_ERROR) \
    M(500, AZURE_BLOB_STORAGE_ERROR) \
    M(501, CANNOT_CREATE_DATABASE) \
    M(502, CANNOT_SIGQUEUE) \
    M(503, AGGREGATE_FUNCTION_THROW) \
    M(504, FILE_ALREADY_EXISTS) \
    M(505, CANNOT_DELETE_DIRECTORY) \
    M(506, UNEXPECTED_ERROR_CODE) \
    M(507, UNABLE_TO_SKIP_UNUSED_SHARDS) \
    M(508, UNKNOWN_ACCESS_TYPE) \
    M(509, INVALID_GRANT) \
    M(510, CACHE_DICTIONARY_UPDATE_FAIL) \
    M(511, UNKNOWN_ROLE) \
    M(512, SET_NON_GRANTED_ROLE) \
    M(513, UNKNOWN_PART_TYPE) \
    M(514, ACCESS_STORAGE_FOR_INSERTION_NOT_FOUND) \
    M(515, INCORRECT_ACCESS_ENTITY_DEFINITION) \
    M(516, AUTHENTICATION_FAILED) \
    M(517, CANNOT_ASSIGN_ALTER) \
    M(518, CANNOT_COMMIT_OFFSET) \
    M(519, NO_REMOTE_SHARD_AVAILABLE) \
    M(520, CANNOT_DETACH_DICTIONARY_AS_TABLE) \
    M(521, ATOMIC_RENAME_FAIL) \
    M(523, UNKNOWN_ROW_POLICY) \
    M(524, ALTER_OF_COLUMN_IS_FORBIDDEN) \
    M(525, INCORRECT_DISK_INDEX) \
    M(527, NO_SUITABLE_FUNCTION_IMPLEMENTATION) \
    M(528, CASSANDRA_INTERNAL_ERROR) \
    M(529, NOT_A_LEADER) \
    M(530, CANNOT_CONNECT_RABBITMQ) \
    M(531, CANNOT_FSTAT) \
    M(532, LDAP_ERROR) \
    M(533, INCONSISTENT_RESERVATIONS) \
    M(534, NO_RESERVATIONS_PROVIDED) \
    M(535, UNKNOWN_RAID_TYPE) \
    M(536, CANNOT_RESTORE_FROM_FIELD_DUMP) \
    M(537, ILLEGAL_MYSQL_VARIABLE) \
    M(538, MYSQL_SYNTAX_ERROR) \
    M(539, CANNOT_BIND_RABBITMQ_EXCHANGE) \
    M(540, CANNOT_DECLARE_RABBITMQ_EXCHANGE) \
    M(541, CANNOT_CREATE_RABBITMQ_QUEUE_BINDING) \
    M(542, CANNOT_REMOVE_RABBITMQ_EXCHANGE) \
    M(543, UNKNOWN_MYSQL_DATATYPES_SUPPORT_LEVEL) \
    M(544, ROW_AND_ROWS_TOGETHER) \
    M(545, FIRST_AND_NEXT_TOGETHER) \
    M(546, NO_ROW_DELIMITER) \
    M(547, INVALID_RAID_TYPE) \
    M(548, UNKNOWN_VOLUME) \
    M(549, DATA_TYPE_CANNOT_BE_USED_IN_KEY) \
    M(550, CONDITIONAL_TREE_PARENT_NOT_FOUND) \
    M(551, ILLEGAL_PROJECTION_MANIPULATOR) \
    M(552, UNRECOGNIZED_ARGUMENTS) \
    M(553, LZMA_STREAM_ENCODER_FAILED) \
    M(554, LZMA_STREAM_DECODER_FAILED) \
    M(555, ROCKSDB_ERROR) \
    M(556, SYNC_MYSQL_USER_ACCESS_ERROR)\
    M(557, UNKNOWN_UNION) \
    M(558, EXPECTED_ALL_OR_DISTINCT) \
    M(559, INVALID_GRPC_QUERY_INFO) \
    M(560, ZSTD_ENCODER_FAILED) \
    M(561, ZSTD_DECODER_FAILED) \
    M(562, TLD_LIST_NOT_FOUND) \
    M(563, CANNOT_READ_MAP_FROM_TEXT) \
    M(564, INTERSERVER_SCHEME_DOESNT_MATCH) \
    M(565, TOO_MANY_PARTITIONS) \
    M(566, CANNOT_RMDIR) \
    M(567, DUPLICATED_PART_UUIDS) \
    M(568, RAFT_ERROR) \
    M(569, MULTIPLE_COLUMNS_SERIALIZED_TO_SAME_PROTOBUF_FIELD) \
    M(570, DATA_TYPE_INCOMPATIBLE_WITH_PROTOBUF_FIELD) \
    M(571, DATABASE_REPLICATION_FAILED) \
    M(572, TOO_MANY_QUERY_PLAN_OPTIMIZATIONS) \
    M(573, EPOLL_ERROR) \
    M(574, DISTRIBUTED_TOO_MANY_PENDING_BYTES) \
    M(575, UNKNOWN_SNAPSHOT) \
    M(576, KERBEROS_ERROR) \
    M(577, INVALID_SHARD_ID) \
    M(578, INVALID_FORMAT_INSERT_QUERY_WITH_DATA) \
    M(579, INCORRECT_PART_TYPE) \
    M(580, CANNOT_SET_ROUNDING_MODE) \
    M(581, TOO_LARGE_DISTRIBUTED_DEPTH) \
    M(582, NO_SUCH_PROJECTION_IN_TABLE) \
    M(583, ILLEGAL_PROJECTION) \
    M(584, PROJECTION_NOT_USED) \
    M(585, CANNOT_PARSE_YAML) \
    M(586, CANNOT_CREATE_FILE) \
    M(587, CONCURRENT_ACCESS_NOT_SUPPORTED) \
    M(588, DISTRIBUTED_BROKEN_BATCH_INFO) \
    M(589, DISTRIBUTED_BROKEN_BATCH_FILES) \
    M(590, CANNOT_SYSCONF) \
    M(591, SQLITE_ENGINE_ERROR) \
    M(592, DATA_ENCRYPTION_ERROR) \
    M(593, ZERO_COPY_REPLICATION_ERROR) \
    M(594, BZIP2_STREAM_DECODER_FAILED) \
    M(595, BZIP2_STREAM_ENCODER_FAILED) \
    M(596, INTERSECT_OR_EXCEPT_RESULT_STRUCTURES_MISMATCH) \
    M(597, NO_SUCH_ERROR_CODE) \
    M(598, BACKUP_ALREADY_EXISTS) \
    M(599, BACKUP_NOT_FOUND) \
    M(600, BACKUP_VERSION_NOT_SUPPORTED) \
    M(601, BACKUP_DAMAGED) \
    M(602, NO_BASE_BACKUP) \
    M(603, WRONG_BASE_BACKUP) \
    M(604, BACKUP_ENTRY_ALREADY_EXISTS) \
    M(605, BACKUP_ENTRY_NOT_FOUND) \
    M(606, BACKUP_IS_EMPTY) \
    M(607, CANNOT_RESTORE_DATABASE) \
    M(608, CANNOT_RESTORE_TABLE) \
    M(609, FUNCTION_ALREADY_EXISTS) \
    M(610, CANNOT_DROP_FUNCTION) \
    M(611, CANNOT_CREATE_RECURSIVE_FUNCTION) \
    M(612, OBJECT_ALREADY_STORED_ON_DISK) \
    M(613, OBJECT_WAS_NOT_STORED_ON_DISK) \
    M(614, POSTGRESQL_CONNECTION_FAILURE) \
    M(615, CANNOT_ADVISE) \
    M(616, UNKNOWN_READ_METHOD) \
    M(617, LZ4_ENCODER_FAILED) \
    M(618, LZ4_DECODER_FAILED) \
    M(619, POSTGRESQL_REPLICATION_INTERNAL_ERROR) \
    M(620, QUERY_NOT_ALLOWED) \
    M(621, CANNOT_NORMALIZE_STRING) \
    M(622, CANNOT_PARSE_CAPN_PROTO_SCHEMA) \
    M(623, CAPN_PROTO_BAD_CAST) \
    M(624, BAD_FILE_TYPE) \
    M(625, IO_SETUP_ERROR) \
    M(626, CANNOT_SKIP_UNKNOWN_FIELD) \
    M(627, BACKUP_ENGINE_NOT_FOUND) \
    M(628, OFFSET_FETCH_WITHOUT_ORDER_BY) \
    M(629, HTTP_RANGE_NOT_SATISFIABLE) \
    M(630, HAVE_DEPENDENT_OBJECTS) \
    M(631, UNKNOWN_FILE_SIZE) \
    M(632, UNEXPECTED_DATA_AFTER_PARSED_VALUE) \
    M(633, QUERY_IS_NOT_SUPPORTED_IN_WINDOW_VIEW) \
    M(634, MONGODB_ERROR) \
    M(635, CANNOT_POLL) \
    M(636, CANNOT_EXTRACT_TABLE_STRUCTURE) \
    M(637, INVALID_TABLE_OVERRIDE) \
    M(638, SNAPPY_UNCOMPRESS_FAILED) \
    M(639, SNAPPY_COMPRESS_FAILED) \
    M(640, NO_HIVEMETASTORE) \
    M(641, CANNOT_APPEND_TO_FILE) \
    M(642, CANNOT_PACK_ARCHIVE) \
    M(643, CANNOT_UNPACK_ARCHIVE) \
    M(644, REMOTE_FS_OBJECT_CACHE_ERROR) \
    M(645, NUMBER_OF_DIMENSIONS_MISMATCHED) \
    M(646, CANNOT_BACKUP_DATABASE) \
    M(647, CANNOT_BACKUP_TABLE) \
    M(648, WRONG_DDL_RENAMING_SETTINGS) \
    M(649, INVALID_TRANSACTION) \
    M(650, SERIALIZATION_ERROR) \
    M(651, CAPN_PROTO_BAD_TYPE) \
    M(652, ONLY_NULLS_WHILE_READING_SCHEMA) \
    M(653, CANNOT_PARSE_BACKUP_SETTINGS) \
    M(654, WRONG_BACKUP_SETTINGS) \
    M(655, FAILED_TO_SYNC_BACKUP_OR_RESTORE) \
    M(656, MEILISEARCH_EXCEPTION) \
    M(657, UNSUPPORTED_MEILISEARCH_TYPE) \
    M(658, MEILISEARCH_MISSING_SOME_COLUMNS) \
    M(659, UNKNOWN_STATUS_OF_TRANSACTION) \
    M(660, HDFS_ERROR) \
    M(661, CANNOT_SEND_SIGNAL) \
    M(662, FS_METADATA_ERROR) \
    M(663, INCONSISTENT_METADATA_FOR_BACKUP) \
    M(664, ACCESS_STORAGE_DOESNT_ALLOW_BACKUP) \
    M(665, CANNOT_CONNECT_NATS) \
    M(666, CANNOT_USE_CACHE) \
<<<<<<< HEAD
    M(667, INVALID_STATE) \
=======
    M(667, NOT_INITIALIZED) \
>>>>>>> cc422510
    \
    M(999, KEEPER_EXCEPTION) \
    M(1000, POCO_EXCEPTION) \
    M(1001, STD_EXCEPTION) \
    M(1002, UNKNOWN_EXCEPTION) \
/* See END */

namespace DB
{
namespace ErrorCodes
{
#define M(VALUE, NAME) extern const ErrorCode NAME = VALUE;
    APPLY_FOR_ERROR_CODES(M)
#undef M

    constexpr ErrorCode END = 3000;
    ErrorPairHolder values[END + 1]{};

    struct ErrorCodesNames
    {
        std::string_view names[END + 1];
        ErrorCodesNames()
        {
#define M(VALUE, NAME) names[VALUE] = std::string_view(#NAME);
            APPLY_FOR_ERROR_CODES(M)
#undef M
        }
    } error_codes_names;

    std::string_view getName(ErrorCode error_code)
    {
        if (error_code < 0 || error_code >= END)
            return std::string_view();
        return error_codes_names.names[error_code];
    }

    ErrorCode getErrorCodeByName(std::string_view error_name)
    {
        for (size_t i = 0, end = ErrorCodes::end(); i < end; ++i)
        {
            std::string_view name = ErrorCodes::getName(i);

            if (name.empty())
                continue;

            if (name == error_name)
                return i;
        }
        throw Exception(NO_SUCH_ERROR_CODE, "No error code with name: '{}'", error_name);
    }

    ErrorCode end() { return END + 1; }

    void increment(ErrorCode error_code, bool remote, const std::string & message, const FramePointers & trace)
    {
        if (error_code < 0 || error_code >= end())
        {
            /// For everything outside the range, use END.
            /// (end() is the pointer pass the end, while END is the last value that has an element in values array).
            error_code = end() - 1;
        }

        values[error_code].increment(remote, message, trace);
    }

    void ErrorPairHolder::increment(bool remote, const std::string & message, const FramePointers & trace)
    {
        const auto now = std::chrono::system_clock::now();

        std::lock_guard lock(mutex);

        auto & error = remote ? value.remote : value.local;

        ++error.count;
        error.message = message;
        error.trace = trace;
        error.error_time_ms = std::chrono::duration_cast<std::chrono::milliseconds>(now.time_since_epoch()).count();
    }
    ErrorPair ErrorPairHolder::get()
    {
        std::lock_guard lock(mutex);
        return value;
    }
}

}<|MERGE_RESOLUTION|>--- conflicted
+++ resolved
@@ -635,11 +635,8 @@
     M(664, ACCESS_STORAGE_DOESNT_ALLOW_BACKUP) \
     M(665, CANNOT_CONNECT_NATS) \
     M(666, CANNOT_USE_CACHE) \
-<<<<<<< HEAD
-    M(667, INVALID_STATE) \
-=======
     M(667, NOT_INITIALIZED) \
->>>>>>> cc422510
+    M(668, INVALID_STATE) \
     \
     M(999, KEEPER_EXCEPTION) \
     M(1000, POCO_EXCEPTION) \
