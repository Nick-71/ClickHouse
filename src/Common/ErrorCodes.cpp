#include <Common/ErrorCodes.h>
#include <Common/Exception.h>
#include <chrono>

/** Previously, these constants were located in one enum.
  * But in this case there is a problem: when you add a new constant, you need to recompile
  * all translation units that use at least one constant (almost the whole project).
  * Therefore it is made so that definitions of constants are located here, in one file,
  * and their declaration are in different files, at the place of use.
  *
  * Later it was converted to the lookup table, to provide:
  * - errorCodeToName()
  * - system.errors table
  */

#define APPLY_FOR_ERROR_CODES(M) \
    M(0, OK) \
    M(1, UNSUPPORTED_METHOD) \
    M(2, UNSUPPORTED_PARAMETER) \
    M(3, UNEXPECTED_END_OF_FILE) \
    M(4, EXPECTED_END_OF_FILE) \
    M(6, CANNOT_PARSE_TEXT) \
    M(7, INCORRECT_NUMBER_OF_COLUMNS) \
    M(8, THERE_IS_NO_COLUMN) \
    M(9, SIZES_OF_COLUMNS_DOESNT_MATCH) \
    M(10, NOT_FOUND_COLUMN_IN_BLOCK) \
    M(11, POSITION_OUT_OF_BOUND) \
    M(12, PARAMETER_OUT_OF_BOUND) \
    M(13, SIZES_OF_COLUMNS_IN_TUPLE_DOESNT_MATCH) \
    M(15, DUPLICATE_COLUMN) \
    M(16, NO_SUCH_COLUMN_IN_TABLE) \
    M(17, DELIMITER_IN_STRING_LITERAL_DOESNT_MATCH) \
    M(18, CANNOT_INSERT_ELEMENT_INTO_CONSTANT_COLUMN) \
    M(19, SIZE_OF_FIXED_STRING_DOESNT_MATCH) \
    M(20, NUMBER_OF_COLUMNS_DOESNT_MATCH) \
    M(21, CANNOT_READ_ALL_DATA_FROM_TAB_SEPARATED_INPUT) \
    M(22, CANNOT_PARSE_ALL_VALUE_FROM_TAB_SEPARATED_INPUT) \
    M(23, CANNOT_READ_FROM_ISTREAM) \
    M(24, CANNOT_WRITE_TO_OSTREAM) \
    M(25, CANNOT_PARSE_ESCAPE_SEQUENCE) \
    M(26, CANNOT_PARSE_QUOTED_STRING) \
    M(27, CANNOT_PARSE_INPUT_ASSERTION_FAILED) \
    M(28, CANNOT_PRINT_FLOAT_OR_DOUBLE_NUMBER) \
    M(29, CANNOT_PRINT_INTEGER) \
    M(30, CANNOT_READ_SIZE_OF_COMPRESSED_CHUNK) \
    M(31, CANNOT_READ_COMPRESSED_CHUNK) \
    M(32, ATTEMPT_TO_READ_AFTER_EOF) \
    M(33, CANNOT_READ_ALL_DATA) \
    M(34, TOO_MANY_ARGUMENTS_FOR_FUNCTION) \
    M(35, TOO_FEW_ARGUMENTS_FOR_FUNCTION) \
    M(36, BAD_ARGUMENTS) \
    M(37, UNKNOWN_ELEMENT_IN_AST) \
    M(38, CANNOT_PARSE_DATE) \
    M(39, TOO_LARGE_SIZE_COMPRESSED) \
    M(40, CHECKSUM_DOESNT_MATCH) \
    M(41, CANNOT_PARSE_DATETIME) \
    M(42, NUMBER_OF_ARGUMENTS_DOESNT_MATCH) \
    M(43, ILLEGAL_TYPE_OF_ARGUMENT) \
    M(44, ILLEGAL_COLUMN) \
    M(45, ILLEGAL_NUMBER_OF_RESULT_COLUMNS) \
    M(46, UNKNOWN_FUNCTION) \
    M(47, UNKNOWN_IDENTIFIER) \
    M(48, NOT_IMPLEMENTED) \
    M(49, LOGICAL_ERROR) \
    M(50, UNKNOWN_TYPE) \
    M(51, EMPTY_LIST_OF_COLUMNS_QUERIED) \
    M(52, COLUMN_QUERIED_MORE_THAN_ONCE) \
    M(53, TYPE_MISMATCH) \
    M(54, STORAGE_DOESNT_ALLOW_PARAMETERS) \
    M(55, STORAGE_REQUIRES_PARAMETER) \
    M(56, UNKNOWN_STORAGE) \
    M(57, TABLE_ALREADY_EXISTS) \
    M(58, TABLE_METADATA_ALREADY_EXISTS) \
    M(59, ILLEGAL_TYPE_OF_COLUMN_FOR_FILTER) \
    M(60, UNKNOWN_TABLE) \
    M(61, ONLY_FILTER_COLUMN_IN_BLOCK) \
    M(62, SYNTAX_ERROR) \
    M(63, UNKNOWN_AGGREGATE_FUNCTION) \
    M(64, CANNOT_READ_AGGREGATE_FUNCTION_FROM_TEXT) \
    M(65, CANNOT_WRITE_AGGREGATE_FUNCTION_AS_TEXT) \
    M(66, NOT_A_COLUMN) \
    M(67, ILLEGAL_KEY_OF_AGGREGATION) \
    M(68, CANNOT_GET_SIZE_OF_FIELD) \
    M(69, ARGUMENT_OUT_OF_BOUND) \
    M(70, CANNOT_CONVERT_TYPE) \
    M(71, CANNOT_WRITE_AFTER_END_OF_BUFFER) \
    M(72, CANNOT_PARSE_NUMBER) \
    M(73, UNKNOWN_FORMAT) \
    M(74, CANNOT_READ_FROM_FILE_DESCRIPTOR) \
    M(75, CANNOT_WRITE_TO_FILE_DESCRIPTOR) \
    M(76, CANNOT_OPEN_FILE) \
    M(77, CANNOT_CLOSE_FILE) \
    M(78, UNKNOWN_TYPE_OF_QUERY) \
    M(79, INCORRECT_FILE_NAME) \
    M(80, INCORRECT_QUERY) \
    M(81, UNKNOWN_DATABASE) \
    M(82, DATABASE_ALREADY_EXISTS) \
    M(83, DIRECTORY_DOESNT_EXIST) \
    M(84, DIRECTORY_ALREADY_EXISTS) \
    M(85, FORMAT_IS_NOT_SUITABLE_FOR_INPUT) \
    M(86, RECEIVED_ERROR_FROM_REMOTE_IO_SERVER) \
    M(87, CANNOT_SEEK_THROUGH_FILE) \
    M(88, CANNOT_TRUNCATE_FILE) \
    M(89, UNKNOWN_COMPRESSION_METHOD) \
    M(90, EMPTY_LIST_OF_COLUMNS_PASSED) \
    M(91, SIZES_OF_MARKS_FILES_ARE_INCONSISTENT) \
    M(92, EMPTY_DATA_PASSED) \
    M(93, UNKNOWN_AGGREGATED_DATA_VARIANT) \
    M(94, CANNOT_MERGE_DIFFERENT_AGGREGATED_DATA_VARIANTS) \
    M(95, CANNOT_READ_FROM_SOCKET) \
    M(96, CANNOT_WRITE_TO_SOCKET) \
    M(97, CANNOT_READ_ALL_DATA_FROM_CHUNKED_INPUT) \
    M(98, CANNOT_WRITE_TO_EMPTY_BLOCK_OUTPUT_STREAM) \
    M(99, UNKNOWN_PACKET_FROM_CLIENT) \
    M(100, UNKNOWN_PACKET_FROM_SERVER) \
    M(101, UNEXPECTED_PACKET_FROM_CLIENT) \
    M(102, UNEXPECTED_PACKET_FROM_SERVER) \
    M(103, RECEIVED_DATA_FOR_WRONG_QUERY_ID) \
    M(104, TOO_SMALL_BUFFER_SIZE) \
    M(105, CANNOT_READ_HISTORY) \
    M(106, CANNOT_APPEND_HISTORY) \
    M(107, FILE_DOESNT_EXIST) \
    M(108, NO_DATA_TO_INSERT) \
    M(109, CANNOT_BLOCK_SIGNAL) \
    M(110, CANNOT_UNBLOCK_SIGNAL) \
    M(111, CANNOT_MANIPULATE_SIGSET) \
    M(112, CANNOT_WAIT_FOR_SIGNAL) \
    M(113, THERE_IS_NO_SESSION) \
    M(114, CANNOT_CLOCK_GETTIME) \
    M(115, UNKNOWN_SETTING) \
    M(116, THERE_IS_NO_DEFAULT_VALUE) \
    M(117, INCORRECT_DATA) \
    M(119, ENGINE_REQUIRED) \
    M(120, CANNOT_INSERT_VALUE_OF_DIFFERENT_SIZE_INTO_TUPLE) \
    M(121, UNSUPPORTED_JOIN_KEYS) \
    M(122, INCOMPATIBLE_COLUMNS) \
    M(123, UNKNOWN_TYPE_OF_AST_NODE) \
    M(124, INCORRECT_ELEMENT_OF_SET) \
    M(125, INCORRECT_RESULT_OF_SCALAR_SUBQUERY) \
    M(126, CANNOT_GET_RETURN_TYPE) \
    M(127, ILLEGAL_INDEX) \
    M(128, TOO_LARGE_ARRAY_SIZE) \
    M(129, FUNCTION_IS_SPECIAL) \
    M(130, CANNOT_READ_ARRAY_FROM_TEXT) \
    M(131, TOO_LARGE_STRING_SIZE) \
    M(133, AGGREGATE_FUNCTION_DOESNT_ALLOW_PARAMETERS) \
    M(134, PARAMETERS_TO_AGGREGATE_FUNCTIONS_MUST_BE_LITERALS) \
    M(135, ZERO_ARRAY_OR_TUPLE_INDEX) \
    M(137, UNKNOWN_ELEMENT_IN_CONFIG) \
    M(138, EXCESSIVE_ELEMENT_IN_CONFIG) \
    M(139, NO_ELEMENTS_IN_CONFIG) \
    M(140, ALL_REQUESTED_COLUMNS_ARE_MISSING) \
    M(141, SAMPLING_NOT_SUPPORTED) \
    M(142, NOT_FOUND_NODE) \
    M(143, FOUND_MORE_THAN_ONE_NODE) \
    M(144, FIRST_DATE_IS_BIGGER_THAN_LAST_DATE) \
    M(145, UNKNOWN_OVERFLOW_MODE) \
    M(146, QUERY_SECTION_DOESNT_MAKE_SENSE) \
    M(147, NOT_FOUND_FUNCTION_ELEMENT_FOR_AGGREGATE) \
    M(148, NOT_FOUND_RELATION_ELEMENT_FOR_CONDITION) \
    M(149, NOT_FOUND_RHS_ELEMENT_FOR_CONDITION) \
    M(150, EMPTY_LIST_OF_ATTRIBUTES_PASSED) \
    M(151, INDEX_OF_COLUMN_IN_SORT_CLAUSE_IS_OUT_OF_RANGE) \
    M(152, UNKNOWN_DIRECTION_OF_SORTING) \
    M(153, ILLEGAL_DIVISION) \
    M(154, AGGREGATE_FUNCTION_NOT_APPLICABLE) \
    M(155, UNKNOWN_RELATION) \
    M(156, DICTIONARIES_WAS_NOT_LOADED) \
    M(157, ILLEGAL_OVERFLOW_MODE) \
    M(158, TOO_MANY_ROWS) \
    M(159, TIMEOUT_EXCEEDED) \
    M(160, TOO_SLOW) \
    M(161, TOO_MANY_COLUMNS) \
    M(162, TOO_DEEP_SUBQUERIES) \
    M(163, TOO_DEEP_PIPELINE) \
    M(164, READONLY) \
    M(165, TOO_MANY_TEMPORARY_COLUMNS) \
    M(166, TOO_MANY_TEMPORARY_NON_CONST_COLUMNS) \
    M(167, TOO_DEEP_AST) \
    M(168, TOO_BIG_AST) \
    M(169, BAD_TYPE_OF_FIELD) \
    M(170, BAD_GET) \
    M(172, CANNOT_CREATE_DIRECTORY) \
    M(173, CANNOT_ALLOCATE_MEMORY) \
    M(174, CYCLIC_ALIASES) \
    M(176, CHUNK_NOT_FOUND) \
    M(177, DUPLICATE_CHUNK_NAME) \
    M(178, MULTIPLE_ALIASES_FOR_EXPRESSION) \
    M(179, MULTIPLE_EXPRESSIONS_FOR_ALIAS) \
    M(180, THERE_IS_NO_PROFILE) \
    M(181, ILLEGAL_FINAL) \
    M(182, ILLEGAL_PREWHERE) \
    M(183, UNEXPECTED_EXPRESSION) \
    M(184, ILLEGAL_AGGREGATION) \
    M(185, UNSUPPORTED_MYISAM_BLOCK_TYPE) \
    M(186, UNSUPPORTED_COLLATION_LOCALE) \
    M(187, COLLATION_COMPARISON_FAILED) \
    M(188, UNKNOWN_ACTION) \
    M(189, TABLE_MUST_NOT_BE_CREATED_MANUALLY) \
    M(190, SIZES_OF_ARRAYS_DOESNT_MATCH) \
    M(191, SET_SIZE_LIMIT_EXCEEDED) \
    M(192, UNKNOWN_USER) \
    M(193, WRONG_PASSWORD) \
    M(194, REQUIRED_PASSWORD) \
    M(195, IP_ADDRESS_NOT_ALLOWED) \
    M(196, UNKNOWN_ADDRESS_PATTERN_TYPE) \
    M(197, SERVER_REVISION_IS_TOO_OLD) \
    M(198, DNS_ERROR) \
    M(199, UNKNOWN_QUOTA) \
    M(200, QUOTA_DOESNT_ALLOW_KEYS) \
    M(201, QUOTA_EXPIRED) \
    M(202, TOO_MANY_SIMULTANEOUS_QUERIES) \
    M(203, NO_FREE_CONNECTION) \
    M(204, CANNOT_FSYNC) \
    M(205, NESTED_TYPE_TOO_DEEP) \
    M(206, ALIAS_REQUIRED) \
    M(207, AMBIGUOUS_IDENTIFIER) \
    M(208, EMPTY_NESTED_TABLE) \
    M(209, SOCKET_TIMEOUT) \
    M(210, NETWORK_ERROR) \
    M(211, EMPTY_QUERY) \
    M(212, UNKNOWN_LOAD_BALANCING) \
    M(213, UNKNOWN_TOTALS_MODE) \
    M(214, CANNOT_STATVFS) \
    M(215, NOT_AN_AGGREGATE) \
    M(216, QUERY_WITH_SAME_ID_IS_ALREADY_RUNNING) \
    M(217, CLIENT_HAS_CONNECTED_TO_WRONG_PORT) \
    M(218, TABLE_IS_DROPPED) \
    M(219, DATABASE_NOT_EMPTY) \
    M(220, DUPLICATE_INTERSERVER_IO_ENDPOINT) \
    M(221, NO_SUCH_INTERSERVER_IO_ENDPOINT) \
    M(222, ADDING_REPLICA_TO_NON_EMPTY_TABLE) \
    M(223, UNEXPECTED_AST_STRUCTURE) \
    M(224, REPLICA_IS_ALREADY_ACTIVE) \
    M(225, NO_ZOOKEEPER) \
    M(226, NO_FILE_IN_DATA_PART) \
    M(227, UNEXPECTED_FILE_IN_DATA_PART) \
    M(228, BAD_SIZE_OF_FILE_IN_DATA_PART) \
    M(229, QUERY_IS_TOO_LARGE) \
    M(230, NOT_FOUND_EXPECTED_DATA_PART) \
    M(231, TOO_MANY_UNEXPECTED_DATA_PARTS) \
    M(232, NO_SUCH_DATA_PART) \
    M(233, BAD_DATA_PART_NAME) \
    M(234, NO_REPLICA_HAS_PART) \
    M(235, DUPLICATE_DATA_PART) \
    M(236, ABORTED) \
    M(237, NO_REPLICA_NAME_GIVEN) \
    M(238, FORMAT_VERSION_TOO_OLD) \
    M(239, CANNOT_MUNMAP) \
    M(240, CANNOT_MREMAP) \
    M(241, MEMORY_LIMIT_EXCEEDED) \
    M(242, TABLE_IS_READ_ONLY) \
    M(243, NOT_ENOUGH_SPACE) \
    M(244, UNEXPECTED_ZOOKEEPER_ERROR) \
    M(246, CORRUPTED_DATA) \
    M(247, INCORRECT_MARK) \
    M(248, INVALID_PARTITION_VALUE) \
    M(250, NOT_ENOUGH_BLOCK_NUMBERS) \
    M(251, NO_SUCH_REPLICA) \
    M(252, TOO_MANY_PARTS) \
    M(253, REPLICA_IS_ALREADY_EXIST) \
    M(254, NO_ACTIVE_REPLICAS) \
    M(255, TOO_MANY_RETRIES_TO_FETCH_PARTS) \
    M(256, PARTITION_ALREADY_EXISTS) \
    M(257, PARTITION_DOESNT_EXIST) \
    M(258, UNION_ALL_RESULT_STRUCTURES_MISMATCH) \
    M(260, CLIENT_OUTPUT_FORMAT_SPECIFIED) \
    M(261, UNKNOWN_BLOCK_INFO_FIELD) \
    M(262, BAD_COLLATION) \
    M(263, CANNOT_COMPILE_CODE) \
    M(264, INCOMPATIBLE_TYPE_OF_JOIN) \
    M(265, NO_AVAILABLE_REPLICA) \
    M(266, MISMATCH_REPLICAS_DATA_SOURCES) \
    M(267, STORAGE_DOESNT_SUPPORT_PARALLEL_REPLICAS) \
    M(268, CPUID_ERROR) \
    M(269, INFINITE_LOOP) \
    M(270, CANNOT_COMPRESS) \
    M(271, CANNOT_DECOMPRESS) \
    M(272, CANNOT_IO_SUBMIT) \
    M(273, CANNOT_IO_GETEVENTS) \
    M(274, AIO_READ_ERROR) \
    M(275, AIO_WRITE_ERROR) \
    M(277, INDEX_NOT_USED) \
    M(279, ALL_CONNECTION_TRIES_FAILED) \
    M(280, NO_AVAILABLE_DATA) \
    M(281, DICTIONARY_IS_EMPTY) \
    M(282, INCORRECT_INDEX) \
    M(283, UNKNOWN_DISTRIBUTED_PRODUCT_MODE) \
    M(284, WRONG_GLOBAL_SUBQUERY) \
    M(285, TOO_FEW_LIVE_REPLICAS) \
    M(286, UNSATISFIED_QUORUM_FOR_PREVIOUS_WRITE) \
    M(287, UNKNOWN_FORMAT_VERSION) \
    M(288, DISTRIBUTED_IN_JOIN_SUBQUERY_DENIED) \
    M(289, REPLICA_IS_NOT_IN_QUORUM) \
    M(290, LIMIT_EXCEEDED) \
    M(291, DATABASE_ACCESS_DENIED) \
    M(293, MONGODB_CANNOT_AUTHENTICATE) \
    M(294, INVALID_BLOCK_EXTRA_INFO) \
    M(295, RECEIVED_EMPTY_DATA) \
    M(296, NO_REMOTE_SHARD_FOUND) \
    M(297, SHARD_HAS_NO_CONNECTIONS) \
    M(298, CANNOT_PIPE) \
    M(299, CANNOT_FORK) \
    M(300, CANNOT_DLSYM) \
    M(301, CANNOT_CREATE_CHILD_PROCESS) \
    M(302, CHILD_WAS_NOT_EXITED_NORMALLY) \
    M(303, CANNOT_SELECT) \
    M(304, CANNOT_WAITPID) \
    M(305, TABLE_WAS_NOT_DROPPED) \
    M(306, TOO_DEEP_RECURSION) \
    M(307, TOO_MANY_BYTES) \
    M(308, UNEXPECTED_NODE_IN_ZOOKEEPER) \
    M(309, FUNCTION_CANNOT_HAVE_PARAMETERS) \
    M(317, INVALID_SHARD_WEIGHT) \
    M(318, INVALID_CONFIG_PARAMETER) \
    M(319, UNKNOWN_STATUS_OF_INSERT) \
    M(321, VALUE_IS_OUT_OF_RANGE_OF_DATA_TYPE) \
    M(335, BARRIER_TIMEOUT) \
    M(336, UNKNOWN_DATABASE_ENGINE) \
    M(337, DDL_GUARD_IS_ACTIVE) \
    M(341, UNFINISHED) \
    M(342, METADATA_MISMATCH) \
    M(344, SUPPORT_IS_DISABLED) \
    M(345, TABLE_DIFFERS_TOO_MUCH) \
    M(346, CANNOT_CONVERT_CHARSET) \
    M(347, CANNOT_LOAD_CONFIG) \
    M(349, CANNOT_INSERT_NULL_IN_ORDINARY_COLUMN) \
    M(350, INCOMPATIBLE_SOURCE_TABLES) \
    M(351, AMBIGUOUS_TABLE_NAME) \
    M(352, AMBIGUOUS_COLUMN_NAME) \
    M(353, INDEX_OF_POSITIONAL_ARGUMENT_IS_OUT_OF_RANGE) \
    M(354, ZLIB_INFLATE_FAILED) \
    M(355, ZLIB_DEFLATE_FAILED) \
    M(356, BAD_LAMBDA) \
    M(357, RESERVED_IDENTIFIER_NAME) \
    M(358, INTO_OUTFILE_NOT_ALLOWED) \
    M(359, TABLE_SIZE_EXCEEDS_MAX_DROP_SIZE_LIMIT) \
    M(360, CANNOT_CREATE_CHARSET_CONVERTER) \
    M(361, SEEK_POSITION_OUT_OF_BOUND) \
    M(362, CURRENT_WRITE_BUFFER_IS_EXHAUSTED) \
    M(363, CANNOT_CREATE_IO_BUFFER) \
    M(364, RECEIVED_ERROR_TOO_MANY_REQUESTS) \
    M(366, SIZES_OF_NESTED_COLUMNS_ARE_INCONSISTENT) \
    M(367, TOO_MANY_FETCHES) \
    M(369, ALL_REPLICAS_ARE_STALE) \
    M(370, DATA_TYPE_CANNOT_BE_USED_IN_TABLES) \
    M(371, INCONSISTENT_CLUSTER_DEFINITION) \
    M(372, SESSION_NOT_FOUND) \
    M(373, SESSION_IS_LOCKED) \
    M(374, INVALID_SESSION_TIMEOUT) \
    M(375, CANNOT_DLOPEN) \
    M(376, CANNOT_PARSE_UUID) \
    M(377, ILLEGAL_SYNTAX_FOR_DATA_TYPE) \
    M(378, DATA_TYPE_CANNOT_HAVE_ARGUMENTS) \
    M(379, UNKNOWN_STATUS_OF_DISTRIBUTED_DDL_TASK) \
    M(380, CANNOT_KILL) \
    M(381, HTTP_LENGTH_REQUIRED) \
    M(382, CANNOT_LOAD_CATBOOST_MODEL) \
    M(383, CANNOT_APPLY_CATBOOST_MODEL) \
    M(384, PART_IS_TEMPORARILY_LOCKED) \
    M(385, MULTIPLE_STREAMS_REQUIRED) \
    M(386, NO_COMMON_TYPE) \
    M(387, DICTIONARY_ALREADY_EXISTS) \
    M(388, CANNOT_ASSIGN_OPTIMIZE) \
    M(389, INSERT_WAS_DEDUPLICATED) \
    M(390, CANNOT_GET_CREATE_TABLE_QUERY) \
    M(391, EXTERNAL_LIBRARY_ERROR) \
    M(392, QUERY_IS_PROHIBITED) \
    M(393, THERE_IS_NO_QUERY) \
    M(394, QUERY_WAS_CANCELLED) \
    M(395, FUNCTION_THROW_IF_VALUE_IS_NON_ZERO) \
    M(396, TOO_MANY_ROWS_OR_BYTES) \
    M(397, QUERY_IS_NOT_SUPPORTED_IN_MATERIALIZED_VIEW) \
    M(398, UNKNOWN_MUTATION_COMMAND) \
    M(399, FORMAT_IS_NOT_SUITABLE_FOR_OUTPUT) \
    M(400, CANNOT_STAT) \
    M(401, FEATURE_IS_NOT_ENABLED_AT_BUILD_TIME) \
    M(402, CANNOT_IOSETUP) \
    M(403, INVALID_JOIN_ON_EXPRESSION) \
    M(404, BAD_ODBC_CONNECTION_STRING) \
    M(405, PARTITION_SIZE_EXCEEDS_MAX_DROP_SIZE_LIMIT) \
    M(406, TOP_AND_LIMIT_TOGETHER) \
    M(407, DECIMAL_OVERFLOW) \
    M(408, BAD_REQUEST_PARAMETER) \
    M(409, EXTERNAL_EXECUTABLE_NOT_FOUND) \
    M(410, EXTERNAL_SERVER_IS_NOT_RESPONDING) \
    M(411, PTHREAD_ERROR) \
    M(412, NETLINK_ERROR) \
    M(413, CANNOT_SET_SIGNAL_HANDLER) \
    M(415, ALL_REPLICAS_LOST) \
    M(416, REPLICA_STATUS_CHANGED) \
    M(417, EXPECTED_ALL_OR_ANY) \
    M(418, UNKNOWN_JOIN) \
    M(419, MULTIPLE_ASSIGNMENTS_TO_COLUMN) \
    M(420, CANNOT_UPDATE_COLUMN) \
    M(421, CANNOT_ADD_DIFFERENT_AGGREGATE_STATES) \
    M(422, UNSUPPORTED_URI_SCHEME) \
    M(423, CANNOT_GETTIMEOFDAY) \
    M(424, CANNOT_LINK) \
    M(425, SYSTEM_ERROR) \
    M(427, CANNOT_COMPILE_REGEXP) \
    M(428, UNKNOWN_LOG_LEVEL) \
    M(429, FAILED_TO_GETPWUID) \
    M(430, MISMATCHING_USERS_FOR_PROCESS_AND_DATA) \
    M(431, ILLEGAL_SYNTAX_FOR_CODEC_TYPE) \
    M(432, UNKNOWN_CODEC) \
    M(433, ILLEGAL_CODEC_PARAMETER) \
    M(434, CANNOT_PARSE_PROTOBUF_SCHEMA) \
    M(435, NO_COLUMN_SERIALIZED_TO_REQUIRED_PROTOBUF_FIELD) \
    M(436, PROTOBUF_BAD_CAST) \
    M(437, PROTOBUF_FIELD_NOT_REPEATED) \
    M(438, DATA_TYPE_CANNOT_BE_PROMOTED) \
    M(439, CANNOT_SCHEDULE_TASK) \
    M(440, INVALID_LIMIT_EXPRESSION) \
    M(441, CANNOT_PARSE_DOMAIN_VALUE_FROM_STRING) \
    M(442, BAD_DATABASE_FOR_TEMPORARY_TABLE) \
    M(443, NO_COLUMNS_SERIALIZED_TO_PROTOBUF_FIELDS) \
    M(444, UNKNOWN_PROTOBUF_FORMAT) \
    M(445, CANNOT_MPROTECT) \
    M(446, FUNCTION_NOT_ALLOWED) \
    M(447, HYPERSCAN_CANNOT_SCAN_TEXT) \
    M(448, BROTLI_READ_FAILED) \
    M(449, BROTLI_WRITE_FAILED) \
    M(450, BAD_TTL_EXPRESSION) \
    M(451, BAD_TTL_FILE) \
    M(452, SETTING_CONSTRAINT_VIOLATION) \
    M(453, MYSQL_CLIENT_INSUFFICIENT_CAPABILITIES) \
    M(454, OPENSSL_ERROR) \
    M(455, SUSPICIOUS_TYPE_FOR_LOW_CARDINALITY) \
    M(456, UNKNOWN_QUERY_PARAMETER) \
    M(457, BAD_QUERY_PARAMETER) \
    M(458, CANNOT_UNLINK) \
    M(459, CANNOT_SET_THREAD_PRIORITY) \
    M(460, CANNOT_CREATE_TIMER) \
    M(461, CANNOT_SET_TIMER_PERIOD) \
    M(462, CANNOT_DELETE_TIMER) \
    M(463, CANNOT_FCNTL) \
    M(464, CANNOT_PARSE_ELF) \
    M(465, CANNOT_PARSE_DWARF) \
    M(466, INSECURE_PATH) \
    M(467, CANNOT_PARSE_BOOL) \
    M(468, CANNOT_PTHREAD_ATTR) \
    M(469, VIOLATED_CONSTRAINT) \
    M(470, QUERY_IS_NOT_SUPPORTED_IN_LIVE_VIEW) \
    M(471, INVALID_SETTING_VALUE) \
    M(472, READONLY_SETTING) \
    M(473, DEADLOCK_AVOIDED) \
    M(474, INVALID_TEMPLATE_FORMAT) \
    M(475, INVALID_WITH_FILL_EXPRESSION) \
    M(476, WITH_TIES_WITHOUT_ORDER_BY) \
    M(477, INVALID_USAGE_OF_INPUT) \
    M(478, UNKNOWN_POLICY) \
    M(479, UNKNOWN_DISK) \
    M(480, UNKNOWN_PROTOCOL) \
    M(481, PATH_ACCESS_DENIED) \
    M(482, DICTIONARY_ACCESS_DENIED) \
    M(483, TOO_MANY_REDIRECTS) \
    M(484, INTERNAL_REDIS_ERROR) \
    M(485, SCALAR_ALREADY_EXISTS) \
    M(487, CANNOT_GET_CREATE_DICTIONARY_QUERY) \
    M(488, UNKNOWN_DICTIONARY) \
    M(489, INCORRECT_DICTIONARY_DEFINITION) \
    M(490, CANNOT_FORMAT_DATETIME) \
    M(491, UNACCEPTABLE_URL) \
    M(492, ACCESS_ENTITY_NOT_FOUND) \
    M(493, ACCESS_ENTITY_ALREADY_EXISTS) \
    M(494, ACCESS_ENTITY_FOUND_DUPLICATES) \
    M(495, ACCESS_STORAGE_READONLY) \
    M(496, QUOTA_REQUIRES_CLIENT_KEY) \
    M(497, ACCESS_DENIED) \
    M(498, LIMIT_BY_WITH_TIES_IS_NOT_SUPPORTED) \
    M(499, S3_ERROR) \
    M(501, CANNOT_CREATE_DATABASE) \
    M(502, CANNOT_SIGQUEUE) \
    M(503, AGGREGATE_FUNCTION_THROW) \
    M(504, FILE_ALREADY_EXISTS) \
    M(505, CANNOT_DELETE_DIRECTORY) \
    M(506, UNEXPECTED_ERROR_CODE) \
    M(507, UNABLE_TO_SKIP_UNUSED_SHARDS) \
    M(508, UNKNOWN_ACCESS_TYPE) \
    M(509, INVALID_GRANT) \
    M(510, CACHE_DICTIONARY_UPDATE_FAIL) \
    M(511, UNKNOWN_ROLE) \
    M(512, SET_NON_GRANTED_ROLE) \
    M(513, UNKNOWN_PART_TYPE) \
    M(514, ACCESS_STORAGE_FOR_INSERTION_NOT_FOUND) \
    M(515, INCORRECT_ACCESS_ENTITY_DEFINITION) \
    M(516, AUTHENTICATION_FAILED) \
    M(517, CANNOT_ASSIGN_ALTER) \
    M(518, CANNOT_COMMIT_OFFSET) \
    M(519, NO_REMOTE_SHARD_AVAILABLE) \
    M(520, CANNOT_DETACH_DICTIONARY_AS_TABLE) \
    M(521, ATOMIC_RENAME_FAIL) \
    M(523, UNKNOWN_ROW_POLICY) \
    M(524, ALTER_OF_COLUMN_IS_FORBIDDEN) \
    M(525, INCORRECT_DISK_INDEX) \
    M(527, NO_SUITABLE_FUNCTION_IMPLEMENTATION) \
    M(528, CASSANDRA_INTERNAL_ERROR) \
    M(529, NOT_A_LEADER) \
    M(530, CANNOT_CONNECT_RABBITMQ) \
    M(531, CANNOT_FSTAT) \
    M(532, LDAP_ERROR) \
    M(533, INCONSISTENT_RESERVATIONS) \
    M(534, NO_RESERVATIONS_PROVIDED) \
    M(535, UNKNOWN_RAID_TYPE) \
    M(536, CANNOT_RESTORE_FROM_FIELD_DUMP) \
    M(537, ILLEGAL_MYSQL_VARIABLE) \
    M(538, MYSQL_SYNTAX_ERROR) \
    M(539, CANNOT_BIND_RABBITMQ_EXCHANGE) \
    M(540, CANNOT_DECLARE_RABBITMQ_EXCHANGE) \
    M(541, CANNOT_CREATE_RABBITMQ_QUEUE_BINDING) \
    M(542, CANNOT_REMOVE_RABBITMQ_EXCHANGE) \
    M(543, UNKNOWN_MYSQL_DATATYPES_SUPPORT_LEVEL) \
    M(544, ROW_AND_ROWS_TOGETHER) \
    M(545, FIRST_AND_NEXT_TOGETHER) \
    M(546, NO_ROW_DELIMITER) \
    M(547, INVALID_RAID_TYPE) \
    M(548, UNKNOWN_VOLUME) \
    M(549, DATA_TYPE_CANNOT_BE_USED_IN_KEY) \
    M(550, CONDITIONAL_TREE_PARENT_NOT_FOUND) \
    M(551, ILLEGAL_PROJECTION_MANIPULATOR) \
    M(552, UNRECOGNIZED_ARGUMENTS) \
    M(553, LZMA_STREAM_ENCODER_FAILED) \
    M(554, LZMA_STREAM_DECODER_FAILED) \
    M(555, ROCKSDB_ERROR) \
    M(556, SYNC_MYSQL_USER_ACCESS_ERROR)\
    M(557, UNKNOWN_UNION) \
    M(558, EXPECTED_ALL_OR_DISTINCT) \
    M(559, INVALID_GRPC_QUERY_INFO) \
    M(560, ZSTD_ENCODER_FAILED) \
    M(561, ZSTD_DECODER_FAILED) \
    M(562, TLD_LIST_NOT_FOUND) \
    M(563, CANNOT_READ_MAP_FROM_TEXT) \
    M(564, INTERSERVER_SCHEME_DOESNT_MATCH) \
    M(565, TOO_MANY_PARTITIONS) \
    M(566, CANNOT_RMDIR) \
    M(567, DUPLICATED_PART_UUIDS) \
    M(568, RAFT_ERROR) \
    M(569, MULTIPLE_COLUMNS_SERIALIZED_TO_SAME_PROTOBUF_FIELD) \
    M(570, DATA_TYPE_INCOMPATIBLE_WITH_PROTOBUF_FIELD) \
    M(571, DATABASE_REPLICATION_FAILED) \
    M(572, TOO_MANY_QUERY_PLAN_OPTIMIZATIONS) \
    M(573, EPOLL_ERROR) \
    M(574, DISTRIBUTED_TOO_MANY_PENDING_BYTES) \
    M(575, UNKNOWN_SNAPSHOT) \
    M(576, KERBEROS_ERROR) \
    M(577, INVALID_SHARD_ID) \
    M(578, INVALID_FORMAT_INSERT_QUERY_WITH_DATA) \
    M(579, INCORRECT_PART_TYPE) \
    M(580, CANNOT_SET_ROUNDING_MODE) \
    M(581, TOO_LARGE_DISTRIBUTED_DEPTH) \
    M(582, NO_SUCH_PROJECTION_IN_TABLE) \
    M(583, ILLEGAL_PROJECTION) \
    M(584, PROJECTION_NOT_USED) \
    M(585, CANNOT_PARSE_YAML) \
    M(586, CANNOT_CREATE_FILE) \
    M(587, CONCURRENT_ACCESS_NOT_SUPPORTED) \
    M(588, DISTRIBUTED_BROKEN_BATCH_INFO) \
    M(589, DISTRIBUTED_BROKEN_BATCH_FILES) \
    M(590, CANNOT_SYSCONF) \
    M(591, SQLITE_ENGINE_ERROR) \
    M(592, DATA_ENCRYPTION_ERROR) \
    M(593, ZERO_COPY_REPLICATION_ERROR) \
    M(594, BZIP2_STREAM_DECODER_FAILED) \
    M(595, BZIP2_STREAM_ENCODER_FAILED) \
    M(596, INTERSECT_OR_EXCEPT_RESULT_STRUCTURES_MISMATCH) \
    M(597, NO_SUCH_ERROR_CODE) \
    M(598, BACKUP_ALREADY_EXISTS) \
    M(599, BACKUP_NOT_FOUND) \
    M(600, BACKUP_VERSION_NOT_SUPPORTED) \
    M(601, BACKUP_DAMAGED) \
    M(602, NO_BASE_BACKUP) \
    M(603, WRONG_BASE_BACKUP) \
    M(604, BACKUP_ENTRY_ALREADY_EXISTS) \
    M(605, BACKUP_ENTRY_NOT_FOUND) \
    M(606, BACKUP_IS_EMPTY) \
    M(607, BACKUP_ELEMENT_DUPLICATE) \
    M(608, CANNOT_RESTORE_TABLE) \
    M(609, FUNCTION_ALREADY_EXISTS) \
    M(610, CANNOT_DROP_FUNCTION) \
    M(611, CANNOT_CREATE_RECURSIVE_FUNCTION) \
    M(612, OBJECT_ALREADY_STORED_ON_DISK) \
    M(613, OBJECT_WAS_NOT_STORED_ON_DISK) \
    M(614, POSTGRESQL_CONNECTION_FAILURE) \
    M(615, CANNOT_ADVISE) \
    M(616, UNKNOWN_READ_METHOD) \
    M(617, LZ4_ENCODER_FAILED) \
    M(618, LZ4_DECODER_FAILED) \
    M(619, POSTGRESQL_REPLICATION_INTERNAL_ERROR) \
    M(620, QUERY_NOT_ALLOWED) \
    M(621, CANNOT_NORMALIZE_STRING) \
    M(622, CANNOT_PARSE_CAPN_PROTO_SCHEMA) \
    M(623, CAPN_PROTO_BAD_CAST) \
    M(624, BAD_FILE_TYPE) \
    M(625, IO_SETUP_ERROR) \
    M(626, CANNOT_SKIP_UNKNOWN_FIELD) \
    M(627, BACKUP_ENGINE_NOT_FOUND) \
    M(628, OFFSET_FETCH_WITHOUT_ORDER_BY) \
    M(629, HTTP_RANGE_NOT_SATISFIABLE) \
    M(630, HAVE_DEPENDENT_OBJECTS) \
    M(631, UNKNOWN_FILE_SIZE) \
<<<<<<< HEAD
    M(650, SNAPPY_UNCOMPRESS_FAILED) \
    M(651, SNAPPY_COMPRESS_FAILED) \
    M(652, NO_HIVEMETASTORE) \
=======
    M(632, UNEXPECTED_DATA_AFTER_PARSED_VALUE) \
>>>>>>> 26f72033
    \
    M(999, KEEPER_EXCEPTION) \
    M(1000, POCO_EXCEPTION) \
    M(1001, STD_EXCEPTION) \
    M(1002, UNKNOWN_EXCEPTION) \

/* See END */

namespace DB
{
namespace ErrorCodes
{
#define M(VALUE, NAME) extern const ErrorCode NAME = VALUE;
    APPLY_FOR_ERROR_CODES(M)
#undef M

    constexpr ErrorCode END = 3000;
    ErrorPairHolder values[END + 1]{};

    struct ErrorCodesNames
    {
        std::string_view names[END + 1];
        ErrorCodesNames()
        {
#define M(VALUE, NAME) names[VALUE] = std::string_view(#NAME);
            APPLY_FOR_ERROR_CODES(M)
#undef M
        }
    } error_codes_names;

    std::string_view getName(ErrorCode error_code)
    {
        if (error_code < 0 || error_code >= END)
            return std::string_view();
        return error_codes_names.names[error_code];
    }

    ErrorCode getErrorCodeByName(std::string_view error_name)
    {
        for (size_t i = 0, end = ErrorCodes::end(); i < end; ++i)
        {
            std::string_view name = ErrorCodes::getName(i);

            if (name.empty())
                continue;

            if (name == error_name)
                return i;
        }
        throw Exception(NO_SUCH_ERROR_CODE, "No error code with name: '{}'", error_name);
    }

    ErrorCode end() { return END + 1; }

    void increment(ErrorCode error_code, bool remote, const std::string & message, const FramePointers & trace)
    {
        if (error_code < 0 || error_code >= end())
        {
            /// For everything outside the range, use END.
            /// (end() is the pointer pass the end, while END is the last value that has an element in values array).
            error_code = end() - 1;
        }

        values[error_code].increment(remote, message, trace);
    }

    void ErrorPairHolder::increment(bool remote, const std::string & message, const FramePointers & trace)
    {
        const auto now = std::chrono::system_clock::now();

        std::lock_guard lock(mutex);

        auto & error = remote ? value.remote : value.local;

        ++error.count;
        error.message = message;
        error.trace = trace;
        error.error_time_ms = std::chrono::duration_cast<std::chrono::milliseconds>(now.time_since_epoch()).count();
    }
    ErrorPair ErrorPairHolder::get()
    {
        std::lock_guard lock(mutex);
        return value;
    }
}

}<|MERGE_RESOLUTION|>--- conflicted
+++ resolved
@@ -599,13 +599,10 @@
     M(629, HTTP_RANGE_NOT_SATISFIABLE) \
     M(630, HAVE_DEPENDENT_OBJECTS) \
     M(631, UNKNOWN_FILE_SIZE) \
-<<<<<<< HEAD
+    M(632, UNEXPECTED_DATA_AFTER_PARSED_VALUE) \
     M(650, SNAPPY_UNCOMPRESS_FAILED) \
     M(651, SNAPPY_COMPRESS_FAILED) \
-    M(652, NO_HIVEMETASTORE) \
-=======
-    M(632, UNEXPECTED_DATA_AFTER_PARSED_VALUE) \
->>>>>>> 26f72033
+    M(652, NO_HIVEMETASTORE) \    
     \
     M(999, KEEPER_EXCEPTION) \
     M(1000, POCO_EXCEPTION) \
