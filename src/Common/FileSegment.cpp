--- conflicted
+++ resolved
@@ -839,15 +839,12 @@
     if (file_segment.isDetached())
         return;
 
-<<<<<<< HEAD
+    size_t current_downloaded_size = file_segment.getDownloadedSize();
+
     /// file_segment->complete(DOWNLOADED) is not enough, because file segment capacity
     /// was initially set with a margin as `max_file_segment_size`. => We need to always
     /// resize to actual size after download finished.
-    if (file_segment.downloaded_size != file_segment.range().size())
-=======
-    size_t current_downloaded_size = file_segment.getDownloadedSize();
-    if (current_downloaded_size > 0)
->>>>>>> be81d21f
+    if (current_downloaded_size != file_segment.range().size())
     {
         /// Current file segment is downloaded as a part of write-through cache
         /// and therefore cannot be concurrently accessed. Nevertheless, it can be
@@ -855,11 +852,11 @@
         /// therefore we need a mutex.
         std::lock_guard segment_lock(file_segment.mutex);
 
-        assert(file_segment.downloaded_size <= file_segment.range().size());
+        assert(current_downloaded_size <= file_segment.range().size());
         file_segment.segment_range = FileSegment::Range(
             file_segment.segment_range.left,
-            file_segment.segment_range.left + file_segment.downloaded_size - 1);
-        file_segment.reserved_size = file_segment.downloaded_size;
+            file_segment.segment_range.left + current_downloaded_size - 1);
+        file_segment.reserved_size = current_downloaded_size;
     }
 
     {
