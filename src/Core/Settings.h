--- conflicted
+++ resolved
@@ -518,11 +518,8 @@
     M(Bool, output_format_write_statistics, true, "Write statistics about read rows, bytes, time elapsed in suitable output formats.", 0) \
     M(Bool, output_format_pretty_row_numbers, false, "Add row numbers before each row for pretty output format", 0) \
     M(Bool, insert_distributed_one_random_shard, false, "If setting is enabled, inserting into distributed table will choose a random shard to write when there is no sharding key", 0) \
-<<<<<<< HEAD
     M(Bool, asynchronous_insert_mode, false, "Insert query is processed almost instantly, but an actual data queued for later asynchronous insertion", 0) \
-=======
     M(Bool, cross_to_inner_join_rewrite, true, "Use inner join instead of comma/cross join if possible", 0) \
->>>>>>> 2303f178
 
 
 // End of FORMAT_FACTORY_SETTINGS
