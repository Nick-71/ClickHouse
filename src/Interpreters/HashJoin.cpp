#include <any>
#include <limits>
#include <unordered_map>
#include <vector>

#include <Common/logger_useful.h>

#include <Columns/ColumnConst.h>
#include <Columns/ColumnString.h>
#include <Columns/ColumnVector.h>
#include <Columns/ColumnFixedString.h>
#include <Columns/ColumnNullable.h>

#include <DataTypes/DataTypeNullable.h>
#include <DataTypes/DataTypeLowCardinality.h>

#include <Interpreters/HashJoin.h>
#include <Interpreters/JoinUtils.h>
#include <Interpreters/TableJoin.h>
#include <Interpreters/joinDispatch.h>
#include <Interpreters/NullableUtils.h>

#include <Storages/IStorage.h>

#include <Core/ColumnNumbers.h>
#include <Common/Exception.h>
#include <Common/typeid_cast.h>
#include <Common/assert_cast.h>

namespace DB
{

namespace ErrorCodes
{
    extern const int NOT_IMPLEMENTED;
    extern const int NO_SUCH_COLUMN_IN_TABLE;
    extern const int INCOMPATIBLE_TYPE_OF_JOIN;
    extern const int UNSUPPORTED_JOIN_KEYS;
    extern const int LOGICAL_ERROR;
    extern const int SYNTAX_ERROR;
    extern const int SET_SIZE_LIMIT_EXCEEDED;
    extern const int TYPE_MISMATCH;
    extern const int NUMBER_OF_ARGUMENTS_DOESNT_MATCH;
}

namespace
{

struct NotProcessedCrossJoin : public ExtraBlock
{
    size_t left_position;
    size_t right_block;
};

}

namespace JoinStuff
{
    /// for single disjunct
    bool JoinUsedFlags::getUsedSafe(size_t i) const
    {
        return getUsedSafe(nullptr, i);
    }

    /// for multiple disjuncts
    bool JoinUsedFlags::getUsedSafe(const Block * block_ptr, size_t row_idx) const
    {
        if (auto it = flags.find(block_ptr); it != flags.end())
            return it->second[row_idx].load();
        return !need_flags;
    }

    /// for single disjunct
    template <JoinKind KIND, JoinStrictness STRICTNESS>
    void JoinUsedFlags::reinit(size_t size)
    {
        if constexpr (MapGetter<KIND, STRICTNESS>::flagged)
        {
            assert(flags[nullptr].size() <= size);
            need_flags = true;
            flags[nullptr] = std::vector<std::atomic_bool>(size);
        }
    }

    /// for multiple disjuncts
    template <JoinKind KIND, JoinStrictness STRICTNESS>
    void JoinUsedFlags::reinit(const Block * block_ptr)
    {
        if constexpr (MapGetter<KIND, STRICTNESS>::flagged)
        {
            assert(flags[block_ptr].size() <= block_ptr->rows());
            need_flags = true;
            flags[block_ptr] = std::vector<std::atomic_bool>(block_ptr->rows());
        }
    }

    template <bool use_flags, bool multiple_disjuncts, typename FindResult>
    void JoinUsedFlags::setUsed(const FindResult & f)
    {
        if constexpr (!use_flags)
            return;

        /// Could be set simultaneously from different threads.
        if constexpr (multiple_disjuncts)
        {
            auto & mapped = f.getMapped();
            flags[mapped.block][mapped.row_num].store(true, std::memory_order_relaxed);
        }
        else
        {
            flags[nullptr][f.getOffset()].store(true, std::memory_order_relaxed);
        }
    }

    template <bool use_flags, bool multiple_disjuncts>
    void JoinUsedFlags::setUsed(const Block * block, size_t row_num, size_t offset)
    {
        if constexpr (!use_flags)
            return;

        /// Could be set simultaneously from different threads.
        if constexpr (multiple_disjuncts)
        {
            flags[block][row_num].store(true, std::memory_order_relaxed);
        }
        else
        {
            flags[nullptr][offset].store(true, std::memory_order_relaxed);
        }
    }

    template <bool use_flags, bool multiple_disjuncts, typename FindResult>
    bool JoinUsedFlags::getUsed(const FindResult & f)
    {
        if constexpr (!use_flags)
            return true;

        if constexpr (multiple_disjuncts)
        {
            auto & mapped = f.getMapped();
            return flags[mapped.block][mapped.row_num].load();
        }
        else
        {
            return flags[nullptr][f.getOffset()].load();
        }
    }

    template <bool use_flags, bool multiple_disjuncts, typename FindResult>
    bool JoinUsedFlags::setUsedOnce(const FindResult & f)
    {
        if constexpr (!use_flags)
            return true;

        if constexpr (multiple_disjuncts)
        {
            auto & mapped = f.getMapped();

            /// fast check to prevent heavy CAS with seq_cst order
            if (flags[mapped.block][mapped.row_num].load(std::memory_order_relaxed))
                return false;

            bool expected = false;
            return flags[mapped.block][mapped.row_num].compare_exchange_strong(expected, true);
        }
        else
        {
            auto off = f.getOffset();

            /// fast check to prevent heavy CAS with seq_cst order
            if (flags[nullptr][off].load(std::memory_order_relaxed))
                return false;

            bool expected = false;
            return flags[nullptr][off].compare_exchange_strong(expected, true);
        }
    }
}

static ColumnWithTypeAndName correctNullability(ColumnWithTypeAndName && column, bool nullable)
{
    if (nullable)
    {
        JoinCommon::convertColumnToNullable(column);
    }
    else
    {
        /// We have to replace values masked by NULLs with defaults.
        if (column.column)
            if (const auto * nullable_column = checkAndGetColumn<ColumnNullable>(*column.column))
                column.column = JoinCommon::filterWithBlanks(column.column, nullable_column->getNullMapColumn().getData(), true);

        JoinCommon::removeColumnNullability(column);
    }

    return std::move(column);
}

static ColumnWithTypeAndName correctNullability(ColumnWithTypeAndName && column, bool nullable, const ColumnUInt8 & negative_null_map)
{
    if (nullable)
    {
        JoinCommon::convertColumnToNullable(column);
        if (column.type->isNullable() && !negative_null_map.empty())
        {
            MutableColumnPtr mutable_column = IColumn::mutate(std::move(column.column));
            assert_cast<ColumnNullable &>(*mutable_column).applyNegatedNullMap(negative_null_map);
            column.column = std::move(mutable_column);
        }
    }
    else
        JoinCommon::removeColumnNullability(column);

    return std::move(column);
}

HashJoin::HashJoin(std::shared_ptr<TableJoin> table_join_, const Block & right_sample_block_, bool any_take_last_row_)
    : table_join(table_join_)
    , kind(table_join->kind())
    , strictness(table_join->strictness())
    , any_take_last_row(any_take_last_row_)
    , asof_inequality(table_join->getAsofInequality())
    , data(std::make_shared<RightTableData>())
    , right_sample_block(right_sample_block_)
    , log(&Poco::Logger::get("HashJoin"))
{
    LOG_DEBUG(log, "Right sample block: {}", right_sample_block.dumpStructure());

    if (isCrossOrComma(kind))
    {
        data->type = Type::CROSS;
        sample_block_with_columns_to_add = right_sample_block;
    }
    else if (table_join->oneDisjunct())
    {
        const auto & key_names_right = table_join->getOnlyClause().key_names_right;
        JoinCommon::splitAdditionalColumns(key_names_right, right_sample_block, right_table_keys, sample_block_with_columns_to_add);
        required_right_keys = table_join->getRequiredRightKeys(right_table_keys, required_right_keys_sources);
    }
    else
    {
        /// required right keys concept does not work well if multiple disjuncts, we need all keys
        sample_block_with_columns_to_add = right_table_keys = materializeBlock(right_sample_block);
    }

    LOG_TRACE(log, "Columns to add: [{}], required right [{}]",
              sample_block_with_columns_to_add.dumpStructure(), fmt::join(required_right_keys.getNames(), ", "));
    {
        std::vector<String> log_text;
        for (const auto & clause : table_join->getClauses())
            log_text.push_back(clause.formatDebug());
        LOG_TRACE(log, "Joining on: {}", fmt::join(log_text, " | "));
    }

    JoinCommon::convertToFullColumnsInplace(right_table_keys);
    initRightBlockStructure(data->sample_block);

    JoinCommon::createMissedColumns(sample_block_with_columns_to_add);

    size_t disjuncts_num = table_join->getClauses().size();
    data->maps.resize(disjuncts_num);
    key_sizes.reserve(disjuncts_num);

    for (const auto & clause : table_join->getClauses())
    {
        const auto & key_names_right = clause.key_names_right;
        ColumnRawPtrs key_columns = JoinCommon::extractKeysForJoin(right_table_keys, key_names_right);

        if (strictness == JoinStrictness::Asof)
        {
            assert(disjuncts_num == 1);

            /// @note ASOF JOIN is not INNER. It's better avoid use of 'INNER ASOF' combination in messages.
            /// In fact INNER means 'LEFT SEMI ASOF' while LEFT means 'LEFT OUTER ASOF'.
            if (!isLeft(kind) && !isInner(kind))
                throw Exception("Wrong ASOF JOIN type. Only ASOF and LEFT ASOF joins are supported", ErrorCodes::NOT_IMPLEMENTED);

            if (key_columns.size() <= 1)
                throw Exception("ASOF join needs at least one equi-join column", ErrorCodes::SYNTAX_ERROR);

            size_t asof_size;
            asof_type = SortedLookupVectorBase::getTypeSize(*key_columns.back(), asof_size);
            key_columns.pop_back();

            /// this is going to set up the appropriate hash table for the direct lookup part of the join
            /// However, this does not depend on the size of the asof join key (as that goes into the BST)
            /// Therefore, add it back in such that it can be extracted appropriately from the full stored
            /// key_columns and key_sizes
            auto & asof_key_sizes = key_sizes.emplace_back();
            data->type = chooseMethod(kind, key_columns, asof_key_sizes);
            asof_key_sizes.push_back(asof_size);
        }
        else
        {
            /// Choose data structure to use for JOIN.
            auto current_join_method = chooseMethod(kind, key_columns, key_sizes.emplace_back());
            if (data->type == Type::EMPTY)
                data->type = current_join_method;
            else if (data->type != current_join_method)
                data->type = Type::hashed;
        }
    }

    for (auto & maps : data->maps)
        dataMapInit(maps);

    LOG_DEBUG(log, "Join type: {}, kind: {}, strictness: {}", data->type, kind, strictness);
}

HashJoin::Type HashJoin::chooseMethod(JoinKind kind, const ColumnRawPtrs & key_columns, Sizes & key_sizes)
{
    size_t keys_size = key_columns.size();

    if (keys_size == 0)
    {
        if (isCrossOrComma(kind))
            return Type::CROSS;
        return Type::EMPTY;
    }

    bool all_fixed = true;
    size_t keys_bytes = 0;
    key_sizes.resize(keys_size);
    for (size_t j = 0; j < keys_size; ++j)
    {
        if (!key_columns[j]->isFixedAndContiguous())
        {
            all_fixed = false;
            break;
        }
        key_sizes[j] = key_columns[j]->sizeOfValueIfFixed();
        keys_bytes += key_sizes[j];
    }

    /// If there is one numeric key that fits in 64 bits
    if (keys_size == 1 && key_columns[0]->isNumeric())
    {
        size_t size_of_field = key_columns[0]->sizeOfValueIfFixed();
        if (size_of_field == 1)
            return Type::key8;
        if (size_of_field == 2)
            return Type::key16;
        if (size_of_field == 4)
            return Type::key32;
        if (size_of_field == 8)
            return Type::key64;
        if (size_of_field == 16)
            return Type::keys128;
        if (size_of_field == 32)
            return Type::keys256;
        throw Exception("Logical error: numeric column has sizeOfField not in 1, 2, 4, 8, 16, 32.", ErrorCodes::LOGICAL_ERROR);
    }

    /// If the keys fit in N bits, we will use a hash table for N-bit-packed keys
    if (all_fixed && keys_bytes <= 16)
        return Type::keys128;
    if (all_fixed && keys_bytes <= 32)
        return Type::keys256;

    /// If there is single string key, use hash table of it's values.
    if (keys_size == 1
        && (typeid_cast<const ColumnString *>(key_columns[0])
            || (isColumnConst(*key_columns[0]) && typeid_cast<const ColumnString *>(&assert_cast<const ColumnConst *>(key_columns[0])->getDataColumn()))))
        return Type::key_string;

    if (keys_size == 1 && typeid_cast<const ColumnFixedString *>(key_columns[0]))
        return Type::key_fixed_string;

    /// Otherwise, will use set of cryptographic hashes of unambiguously serialized values.
    return Type::hashed;
}

template <typename KeyGetter, bool is_asof_join>
static KeyGetter createKeyGetter(const ColumnRawPtrs & key_columns, const Sizes & key_sizes)
{
    if constexpr (is_asof_join)
    {
        auto key_column_copy = key_columns;
        auto key_size_copy = key_sizes;
        key_column_copy.pop_back();
        key_size_copy.pop_back();
        return KeyGetter(key_column_copy, key_size_copy, nullptr);
    }
    else
        return KeyGetter(key_columns, key_sizes, nullptr);
}

template <typename Mapped, bool need_offset = false>
using FindResultImpl = ColumnsHashing::columns_hashing_impl::FindResultImpl<Mapped, true>;

/// Dummy key getter, always find nothing, used for JOIN ON NULL
template <typename Mapped>
class KeyGetterEmpty
{
public:
    struct MappedType
    {
        using mapped_type = Mapped;
    };

    using FindResult = ColumnsHashing::columns_hashing_impl::FindResultImpl<Mapped, true>;

    KeyGetterEmpty() = default;

    FindResult findKey(MappedType, size_t, const Arena &) { return FindResult(); }
};

template <HashJoin::Type type, typename Value, typename Mapped>
struct KeyGetterForTypeImpl;

constexpr bool use_offset = true;

template <typename Value, typename Mapped> struct KeyGetterForTypeImpl<HashJoin::Type::key8, Value, Mapped>
{
    using Type = ColumnsHashing::HashMethodOneNumber<Value, Mapped, UInt8, false, use_offset>;
};
template <typename Value, typename Mapped> struct KeyGetterForTypeImpl<HashJoin::Type::key16, Value, Mapped>
{
    using Type = ColumnsHashing::HashMethodOneNumber<Value, Mapped, UInt16, false, use_offset>;
};
template <typename Value, typename Mapped> struct KeyGetterForTypeImpl<HashJoin::Type::key32, Value, Mapped>
{
    using Type = ColumnsHashing::HashMethodOneNumber<Value, Mapped, UInt32, false, use_offset>;
};
template <typename Value, typename Mapped> struct KeyGetterForTypeImpl<HashJoin::Type::key64, Value, Mapped>
{
    using Type = ColumnsHashing::HashMethodOneNumber<Value, Mapped, UInt64, false, use_offset>;
};
template <typename Value, typename Mapped> struct KeyGetterForTypeImpl<HashJoin::Type::key_string, Value, Mapped>
{
    using Type = ColumnsHashing::HashMethodString<Value, Mapped, true, false, use_offset>;
};
template <typename Value, typename Mapped> struct KeyGetterForTypeImpl<HashJoin::Type::key_fixed_string, Value, Mapped>
{
    using Type = ColumnsHashing::HashMethodFixedString<Value, Mapped, true, false, use_offset>;
};
template <typename Value, typename Mapped> struct KeyGetterForTypeImpl<HashJoin::Type::keys128, Value, Mapped>
{
    using Type = ColumnsHashing::HashMethodKeysFixed<Value, UInt128, Mapped, false, false, false, use_offset>;
};
template <typename Value, typename Mapped> struct KeyGetterForTypeImpl<HashJoin::Type::keys256, Value, Mapped>
{
    using Type = ColumnsHashing::HashMethodKeysFixed<Value, UInt256, Mapped, false, false, false, use_offset>;
};
template <typename Value, typename Mapped> struct KeyGetterForTypeImpl<HashJoin::Type::hashed, Value, Mapped>
{
    using Type = ColumnsHashing::HashMethodHashed<Value, Mapped, false, use_offset>;
};

template <HashJoin::Type type, typename Data>
struct KeyGetterForType
{
    using Value = typename Data::value_type;
    using Mapped_t = typename Data::mapped_type;
    using Mapped = std::conditional_t<std::is_const_v<Data>, const Mapped_t, Mapped_t>;
    using Type = typename KeyGetterForTypeImpl<type, Value, Mapped>::Type;
};

void HashJoin::dataMapInit(MapsVariant & map)
{

    if (kind == JoinKind::Cross)
        return;
    joinDispatchInit(kind, strictness, map);
    joinDispatch(kind, strictness, map, [&](auto, auto, auto & map_) { map_.create(data->type); });
}

bool HashJoin::empty() const
{
    return data->type == Type::EMPTY;
}

bool HashJoin::alwaysReturnsEmptySet() const
{
    return isInnerOrRight(getKind()) && data->empty;
}

size_t HashJoin::getTotalRowCount() const
{
    size_t res = 0;

    if (data->type == Type::CROSS)
    {
        for (const auto & block : data->blocks)
            res += block.rows();
    }
    else
    {
        for (const auto & map : data->maps)
        {
            joinDispatch(kind, strictness, map, [&](auto, auto, auto & map_) { res += map_.getTotalRowCount(data->type); });
        }
    }


    return res;
}

size_t HashJoin::getTotalByteCount() const
{
    size_t res = 0;

    if (data->type == Type::CROSS)
    {
        for (const auto & block : data->blocks)
            res += block.bytes();
    }
    else
    {
        for (const auto & map : data->maps)
        {
            joinDispatch(kind, strictness, map, [&](auto, auto, auto & map_) { res += map_.getTotalByteCountImpl(data->type); });
        }
        res += data->pool.size();
    }

    return res;
}

namespace
{
    /// Inserting an element into a hash table of the form `key -> reference to a string`, which will then be used by JOIN.
    template <typename Map, typename KeyGetter>
    struct Inserter
    {
        static ALWAYS_INLINE void insertOne(const HashJoin & join, Map & map, KeyGetter & key_getter, Block * stored_block, size_t i,
                                            Arena & pool)
        {
            auto emplace_result = key_getter.emplaceKey(map, i, pool);

            if (emplace_result.isInserted() || join.anyTakeLastRow())
                new (&emplace_result.getMapped()) typename Map::mapped_type(stored_block, i);
        }

        static ALWAYS_INLINE void insertAll(const HashJoin &, Map & map, KeyGetter & key_getter, Block * stored_block, size_t i, Arena & pool)
        {
            auto emplace_result = key_getter.emplaceKey(map, i, pool);

            if (emplace_result.isInserted())
                new (&emplace_result.getMapped()) typename Map::mapped_type(stored_block, i);
            else
            {
                /// The first element of the list is stored in the value of the hash table, the rest in the pool.
                emplace_result.getMapped().insert({stored_block, i}, pool);
            }
        }

        static ALWAYS_INLINE void insertAsof(HashJoin & join, Map & map, KeyGetter & key_getter, Block * stored_block, size_t i, Arena & pool,
                                             const IColumn & asof_column)
        {
            auto emplace_result = key_getter.emplaceKey(map, i, pool);
            typename Map::mapped_type * time_series_map = &emplace_result.getMapped();

            TypeIndex asof_type = *join.getAsofType();
            if (emplace_result.isInserted())
                time_series_map = new (time_series_map) typename Map::mapped_type(createAsofRowRef(asof_type, join.getAsofInequality()));
            (*time_series_map)->insert(asof_column, stored_block, i);
        }
    };


    template <JoinStrictness STRICTNESS, typename KeyGetter, typename Map, bool has_null_map>
    size_t NO_INLINE insertFromBlockImplTypeCase(
        HashJoin & join, Map & map, size_t rows, const ColumnRawPtrs & key_columns,
        const Sizes & key_sizes, Block * stored_block, ConstNullMapPtr null_map, UInt8ColumnDataPtr join_mask, Arena & pool)
    {
        [[maybe_unused]] constexpr bool mapped_one = std::is_same_v<typename Map::mapped_type, RowRef>;
        constexpr bool is_asof_join = STRICTNESS == JoinStrictness::Asof;

        const IColumn * asof_column [[maybe_unused]] = nullptr;
        if constexpr (is_asof_join)
            asof_column = key_columns.back();

        auto key_getter = createKeyGetter<KeyGetter, is_asof_join>(key_columns, key_sizes);

        for (size_t i = 0; i < rows; ++i)
        {
            if (has_null_map && (*null_map)[i])
                continue;

            /// Check condition for right table from ON section
            if (join_mask && !(*join_mask)[i])
                continue;

            if constexpr (is_asof_join)
                Inserter<Map, KeyGetter>::insertAsof(join, map, key_getter, stored_block, i, pool, *asof_column);
            else if constexpr (mapped_one)
                Inserter<Map, KeyGetter>::insertOne(join, map, key_getter, stored_block, i, pool);
            else
                Inserter<Map, KeyGetter>::insertAll(join, map, key_getter, stored_block, i, pool);
        }
        return map.getBufferSizeInCells();
    }


    template <JoinStrictness STRICTNESS, typename KeyGetter, typename Map>
    size_t insertFromBlockImplType(
        HashJoin & join, Map & map, size_t rows, const ColumnRawPtrs & key_columns,
        const Sizes & key_sizes, Block * stored_block, ConstNullMapPtr null_map, UInt8ColumnDataPtr join_mask, Arena & pool)
    {
        if (null_map)
            return insertFromBlockImplTypeCase<STRICTNESS, KeyGetter, Map, true>(
                join, map, rows, key_columns, key_sizes, stored_block, null_map, join_mask, pool);
        else
            return insertFromBlockImplTypeCase<STRICTNESS, KeyGetter, Map, false>(
                join, map, rows, key_columns, key_sizes, stored_block, null_map, join_mask, pool);
    }


    template <JoinStrictness STRICTNESS, typename Maps>
    size_t insertFromBlockImpl(
        HashJoin & join, HashJoin::Type type, Maps & maps, size_t rows, const ColumnRawPtrs & key_columns,
        const Sizes & key_sizes, Block * stored_block, ConstNullMapPtr null_map, UInt8ColumnDataPtr join_mask, Arena & pool)
    {
        switch (type)
        {
            case HashJoin::Type::EMPTY: return 0;
            case HashJoin::Type::CROSS: return 0; /// Do nothing. We have already saved block, and it is enough.

        #define M(TYPE) \
            case HashJoin::Type::TYPE: \
                return insertFromBlockImplType<STRICTNESS, typename KeyGetterForType<HashJoin::Type::TYPE, std::remove_reference_t<decltype(*maps.TYPE)>>::Type>(\
                    join, *maps.TYPE, rows, key_columns, key_sizes, stored_block, null_map, join_mask, pool); \
                    break;
            APPLY_FOR_JOIN_VARIANTS(M)
        #undef M
        }
        __builtin_unreachable();
    }
}

void HashJoin::initRightBlockStructure(Block & saved_block_sample)
{
    if (isCrossOrComma(kind))
    {
        /// cross join doesn't have keys, just add all columns
        saved_block_sample = sample_block_with_columns_to_add.cloneEmpty();
        return;
    }

    bool multiple_disjuncts = !table_join->oneDisjunct();
    /// We could remove key columns for LEFT | INNER HashJoin but we should keep them for JoinSwitcher (if any).
    bool save_key_columns = table_join->isEnabledAlgorithm(JoinAlgorithm::AUTO) || isRightOrFull(kind) || multiple_disjuncts;
    if (save_key_columns)
    {
        saved_block_sample = right_table_keys.cloneEmpty();
    }
    else if (strictness == JoinStrictness::Asof)
    {
        /// Save ASOF key
        saved_block_sample.insert(right_table_keys.safeGetByPosition(right_table_keys.columns() - 1));
    }

    /// Save non key columns
    for (auto & column : sample_block_with_columns_to_add)
    {
        if (!saved_block_sample.findByName(column.name))
            saved_block_sample.insert(column);
    }
}

Block HashJoin::structureRightBlock(const Block & block) const
{
    Block structured_block;
    for (const auto & sample_column : savedBlockSample().getColumnsWithTypeAndName())
    {
        ColumnWithTypeAndName column = block.getByName(sample_column.name);
        if (sample_column.column->isNullable())
            JoinCommon::convertColumnToNullable(column);
        structured_block.insert(column);
    }

    return structured_block;
}

bool HashJoin::addJoinedBlock(const Block & source_block, bool check_limits)
{
    /// RowRef::SizeT is uint32_t (not size_t) for hash table Cell memory efficiency.
    /// It's possible to split bigger blocks and insert them by parts here. But it would be a dead code.
    if (unlikely(source_block.rows() > std::numeric_limits<RowRef::SizeT>::max()))
        throw Exception("Too many rows in right table block for HashJoin: " + toString(source_block.rows()), ErrorCodes::NOT_IMPLEMENTED);

    /// There's no optimization for right side const columns. Remove constness if any.
    Block block = materializeBlock(source_block);
    size_t rows = block.rows();

    ColumnRawPtrMap all_key_columns = JoinCommon::materializeColumnsInplaceMap(block, table_join->getAllNames(JoinTableSide::Right));

    Block structured_block = structureRightBlock(block);
    size_t total_rows = 0;
    size_t total_bytes = 0;
    {
        if (storage_join_lock)
            throw DB::Exception("addJoinedBlock called when HashJoin locked to prevent updates",
                                ErrorCodes::LOGICAL_ERROR);

        data->blocks.emplace_back(std::move(structured_block));
        Block * stored_block = &data->blocks.back();

        if (rows)
            data->empty = false;

        bool multiple_disjuncts = !table_join->oneDisjunct();
        const auto & onexprs = table_join->getClauses();
        for (size_t onexpr_idx = 0; onexpr_idx < onexprs.size(); ++onexpr_idx)
        {
            ColumnRawPtrs key_columns;
            for (const auto & name : onexprs[onexpr_idx].key_names_right)
                key_columns.push_back(all_key_columns[name]);

            /// We will insert to the map only keys, where all components are not NULL.
            ConstNullMapPtr null_map{};
            ColumnPtr null_map_holder = extractNestedColumnsAndNullMap(key_columns, null_map);

            /// If RIGHT or FULL save blocks with nulls for NotJoinedBlocks
            UInt8 save_nullmap = 0;
            if (isRightOrFull(kind) && null_map)
            {
                /// Save rows with NULL keys
                for (size_t i = 0; !save_nullmap && i < null_map->size(); ++i)
                    save_nullmap |= (*null_map)[i];
            }

            auto join_mask_col = JoinCommon::getColumnAsMask(block, onexprs[onexpr_idx].condColumnNames().second);
            /// Save blocks that do not hold conditions in ON section
            ColumnUInt8::MutablePtr not_joined_map = nullptr;
            if (!multiple_disjuncts && isRightOrFull(kind) && !join_mask_col.isConstant())
            {
                const auto & join_mask = join_mask_col.getData();
                /// Save rows that do not hold conditions
                not_joined_map = ColumnUInt8::create(block.rows(), 0);
                for (size_t i = 0, sz = join_mask->size(); i < sz; ++i)
                {
                    /// Condition hold, do not save row
                    if ((*join_mask)[i])
                        continue;

                    /// NULL key will be saved anyway because, do not save twice
                    if (save_nullmap && (*null_map)[i])
                        continue;

                    not_joined_map->getData()[i] = 1;
                }
            }

            if (kind != JoinKind::Cross)
            {
                joinDispatch(kind, strictness, data->maps[onexpr_idx], [&](auto kind_, auto strictness_, auto & map)
                {
                    size_t size = insertFromBlockImpl<strictness_>(
                        *this, data->type, map, rows, key_columns, key_sizes[onexpr_idx], stored_block, null_map,
                        /// If mask is false constant, rows are added to hashmap anyway. It's not a happy-flow, so this case is not optimized
                        join_mask_col.getData(),
                        data->pool);

                    if (multiple_disjuncts)
                        used_flags.reinit<kind_, strictness_>(stored_block);
                    else
                        /// Number of buckets + 1 value from zero storage
                        used_flags.reinit<kind_, strictness_>(size + 1);
                });
            }

            if (!multiple_disjuncts && save_nullmap)
                data->blocks_nullmaps.emplace_back(stored_block, null_map_holder);

            if (!multiple_disjuncts && not_joined_map)
                data->blocks_nullmaps.emplace_back(stored_block, std::move(not_joined_map));

            if (!check_limits)
                return true;

            /// TODO: Do not calculate them every time
            total_rows = getTotalRowCount();
            total_bytes = getTotalByteCount();
        }
    }

    return table_join->sizeLimits().check(total_rows, total_bytes, "JOIN", ErrorCodes::SET_SIZE_LIMIT_EXCEEDED);
}


namespace
{

struct JoinOnKeyColumns
{
    Names key_names;

    Columns materialized_keys_holder;
    ColumnRawPtrs key_columns;

    ConstNullMapPtr null_map;
    ColumnPtr null_map_holder;

    /// Only rows where mask == true can be joined
    JoinCommon::JoinMask join_mask_column;

    Sizes key_sizes;


    explicit JoinOnKeyColumns(const Block & block, const Names & key_names_, const String & cond_column_name, const Sizes & key_sizes_)
        : key_names(key_names_)
        , materialized_keys_holder(JoinCommon::materializeColumns(block, key_names)) /// Rare case, when keys are constant or low cardinality. To avoid code bloat, simply materialize them.
        , key_columns(JoinCommon::getRawPointers(materialized_keys_holder))
        , null_map(nullptr)
        , null_map_holder(extractNestedColumnsAndNullMap(key_columns, null_map))
        , join_mask_column(JoinCommon::getColumnAsMask(block, cond_column_name))
        , key_sizes(key_sizes_)
    {
    }

    bool isRowFiltered(size_t i) const { return join_mask_column.isRowFiltered(i); }
};

class AddedColumns
{
public:
    struct TypeAndName
    {
        DataTypePtr type;
        String name;
        String qualified_name;

        TypeAndName(DataTypePtr type_, const String & name_, const String & qualified_name_)
            : type(type_), name(name_), qualified_name(qualified_name_)
        {
        }
    };

    AddedColumns(
        const Block & block_with_columns_to_add,
        const Block & block,
        const Block & saved_block_sample,
        const HashJoin & join,
        std::vector<JoinOnKeyColumns> && join_on_keys_,
        bool is_asof_join,
        bool is_join_get_)
        : join_on_keys(join_on_keys_)
        , rows_to_add(block.rows())
        , sample_block(saved_block_sample)
        , is_join_get(is_join_get_)
    {
        size_t num_columns_to_add = block_with_columns_to_add.columns();
        if (is_asof_join)
            ++num_columns_to_add;

        columns.reserve(num_columns_to_add);
        type_name.reserve(num_columns_to_add);
        right_indexes.reserve(num_columns_to_add);

        for (const auto & src_column : block_with_columns_to_add)
        {
            /// Column names `src_column.name` and `qualified_name` can differ for StorageJoin,
            /// because it uses not qualified right block column names
            auto qualified_name = join.getTableJoin().renamedRightColumnName(src_column.name);
            /// Don't insert column if it's in left block
            if (!block.has(qualified_name))
                addColumn(src_column, qualified_name);
        }

        if (is_asof_join)
        {
            assert(join_on_keys.size() == 1);
            const ColumnWithTypeAndName & right_asof_column = join.rightAsofKeyColumn();
            addColumn(right_asof_column, right_asof_column.name);
            left_asof_key = join_on_keys[0].key_columns.back();
        }

        for (auto & tn : type_name)
            right_indexes.push_back(saved_block_sample.getPositionByName(tn.name));
    }

    size_t size() const { return columns.size(); }

    ColumnWithTypeAndName moveColumn(size_t i)
    {
        return ColumnWithTypeAndName(std::move(columns[i]), type_name[i].type, type_name[i].qualified_name);
    }

    static void assertBlockEqualsStructureUpToLowCard(const Block & lhs_block, const Block & rhs_block)
    {
        if (lhs_block.columns() != rhs_block.columns())
            throw Exception("Different number of columns in blocks", ErrorCodes::LOGICAL_ERROR);

        for (size_t i = 0; i < lhs_block.columns(); ++i)
        {
            const auto & lhs = lhs_block.getByPosition(i);
            const auto & rhs = rhs_block.getByPosition(i);
            if (lhs.name != rhs.name)
                throw DB::Exception(ErrorCodes::LOGICAL_ERROR, "Block structure mismatch: [{}] != [{}]",
                    lhs_block.dumpStructure(), rhs_block.dumpStructure());

            const auto & ltype = recursiveRemoveLowCardinality(lhs.type);
            const auto & rtype = recursiveRemoveLowCardinality(rhs.type);
            if (!ltype->equals(*rtype))
                throw DB::Exception(ErrorCodes::LOGICAL_ERROR, "Block structure mismatch: [{}] != [{}]",
                    lhs_block.dumpStructure(), rhs_block.dumpStructure());

            const auto & lcol = recursiveRemoveLowCardinality(lhs.column);
            const auto & rcol = recursiveRemoveLowCardinality(rhs.column);
            if (lcol->getDataType() != rcol->getDataType())
                throw DB::Exception(ErrorCodes::LOGICAL_ERROR, "Block structure mismatch: [{}] != [{}]",
                    lhs_block.dumpStructure(), rhs_block.dumpStructure());
        }
    }

    template <bool has_defaults>
    void appendFromBlock(const Block & block, size_t row_num)
    {
        if constexpr (has_defaults)
            applyLazyDefaults();

#ifndef NDEBUG
        /// Like assertBlocksHaveEqualStructure but doesn't check low cardinality
        assertBlockEqualsStructureUpToLowCard(sample_block, block);
#else
        UNUSED(assertBlockEqualsStructureUpToLowCard);
#endif

        if (is_join_get)
        {
            /// If it's joinGetOrNull, we need to wrap not-nullable columns in StorageJoin.
            for (size_t j = 0, size = right_indexes.size(); j < size; ++j)
            {
                const auto & column_from_block = block.getByPosition(right_indexes[j]);
                if (auto * nullable_col = typeid_cast<ColumnNullable *>(columns[j].get());
                    nullable_col && !column_from_block.column->isNullable())
                    nullable_col->insertFromNotNullable(*column_from_block.column, row_num);
                else if (auto * lowcard_col = typeid_cast<ColumnLowCardinality *>(columns[j].get());
                         lowcard_col && !typeid_cast<const ColumnLowCardinality *>(column_from_block.column.get()))
                    lowcard_col->insertFromFullColumn(*column_from_block.column, row_num);
                else
                    columns[j]->insertFrom(*column_from_block.column, row_num);
            }
        }
        else
        {
            for (size_t j = 0, size = right_indexes.size(); j < size; ++j)
            {
                const auto & column_from_block = block.getByPosition(right_indexes[j]);
                if (auto * lowcard_col = typeid_cast<ColumnLowCardinality *>(columns[j].get());
                    lowcard_col && !typeid_cast<const ColumnLowCardinality *>(column_from_block.column.get()))
                    lowcard_col->insertFromFullColumn(*column_from_block.column, row_num);
                else
                    columns[j]->insertFrom(*column_from_block.column, row_num);
            }
        }
    }

    void appendDefaultRow()
    {
        ++lazy_defaults_count;
    }

    void applyLazyDefaults()
    {
        if (lazy_defaults_count)
        {
            for (size_t j = 0, size = right_indexes.size(); j < size; ++j)
                JoinCommon::addDefaultValues(*columns[j], type_name[j].type, lazy_defaults_count);
            lazy_defaults_count = 0;
        }
    }

    const IColumn & leftAsofKey() const { return *left_asof_key; }

    std::vector<JoinOnKeyColumns> join_on_keys;

    size_t rows_to_add;
    std::unique_ptr<IColumn::Offsets> offsets_to_replicate;
    bool need_filter = false;

private:
    std::vector<TypeAndName> type_name;
    MutableColumns columns;
    std::vector<size_t> right_indexes;
    size_t lazy_defaults_count = 0;
    /// for ASOF
    const IColumn * left_asof_key = nullptr;
    Block sample_block;

    bool is_join_get;

    void addColumn(const ColumnWithTypeAndName & src_column, const std::string & qualified_name)
    {

        columns.push_back(src_column.column->cloneEmpty());
        columns.back()->reserve(src_column.column->size());
        type_name.emplace_back(src_column.type, src_column.name, qualified_name);
    }
};

template <JoinKind KIND, JoinStrictness STRICTNESS>
struct JoinFeatures
{
    static constexpr bool is_any_join = STRICTNESS == JoinStrictness::Any;
    static constexpr bool is_any_or_semi_join = STRICTNESS == JoinStrictness::Any || STRICTNESS == JoinStrictness::RightAny || (STRICTNESS == JoinStrictness::Semi && KIND == JoinKind::Left);
    static constexpr bool is_all_join = STRICTNESS == JoinStrictness::All;
    static constexpr bool is_asof_join = STRICTNESS == JoinStrictness::Asof;
    static constexpr bool is_semi_join = STRICTNESS == JoinStrictness::Semi;
    static constexpr bool is_anti_join = STRICTNESS == JoinStrictness::Anti;

    static constexpr bool left = KIND == JoinKind::Left;
    static constexpr bool right = KIND == JoinKind::Right;
    static constexpr bool inner = KIND == JoinKind::Inner;
    static constexpr bool full = KIND == JoinKind::Full;

    static constexpr bool need_replication = is_all_join || (is_any_join && right) || (is_semi_join && right);
    static constexpr bool need_filter = !need_replication && (inner || right || (is_semi_join && left) || (is_anti_join && left));
    static constexpr bool add_missing = (left || full) && !is_semi_join;

    static constexpr bool need_flags = MapGetter<KIND, STRICTNESS>::flagged;

};

template <bool multiple_disjuncts>
class KnownRowsHolder;

/// Keep already joined rows to prevent duplication if many disjuncts
///   if for a particular pair of rows condition looks like TRUE or TRUE or TRUE
///   we want to have it once in resultset
template<>
class KnownRowsHolder<true>
{
public:
    using Type = std::pair<const Block *, DB::RowRef::SizeT>;

private:
    static const size_t MAX_LINEAR = 16; // threshold to switch from Array to Set
    using ArrayHolder = std::array<Type, MAX_LINEAR>;
    using SetHolder = std::set<Type>;
    using SetHolderPtr = std::unique_ptr<SetHolder>;

    ArrayHolder array_holder;
    SetHolderPtr set_holder_ptr;

    size_t items;

public:
    KnownRowsHolder()
        : items(0)
    {
    }


    template<class InputIt>
    void add(InputIt from, InputIt to)
    {
        const size_t new_items = std::distance(from, to);
        if (items + new_items <= MAX_LINEAR)
        {
            std::copy(from, to, &array_holder[items]);
        }
        else
        {
            if (items <= MAX_LINEAR)
            {
                set_holder_ptr = std::make_unique<SetHolder>();
                set_holder_ptr->insert(std::cbegin(array_holder), std::cbegin(array_holder) + items);
            }
            set_holder_ptr->insert(from, to);
        }
        items += new_items;
    }

    template<class Needle>
    bool isKnown(const Needle & needle)
    {
        return items <= MAX_LINEAR
            ? std::find(std::cbegin(array_holder), std::cbegin(array_holder) + items, needle) != std::cbegin(array_holder) + items
            : set_holder_ptr->find(needle) != set_holder_ptr->end();
    }
};

template<>
class KnownRowsHolder<false>
{
public:
    template<class InputIt>
    void add(InputIt, InputIt)
    {
    }

    template<class Needle>
    static bool isKnown(const Needle &)
    {
        return false;
    }
};

template <typename Map, bool add_missing, bool multiple_disjuncts>
void addFoundRowAll(
    const typename Map::mapped_type & mapped,
    AddedColumns & added,
    IColumn::Offset & current_offset,
    KnownRowsHolder<multiple_disjuncts> & known_rows [[maybe_unused]],
    JoinStuff::JoinUsedFlags * used_flags [[maybe_unused]])
{
    if constexpr (add_missing)
        added.applyLazyDefaults();

    if constexpr (multiple_disjuncts)
    {
        std::unique_ptr<std::vector<KnownRowsHolder<true>::Type>> new_known_rows_ptr;

        for (auto it = mapped.begin(); it.ok(); ++it)
        {
            if (!known_rows.isKnown(std::make_pair(it->block, it->row_num)))
            {
                added.appendFromBlock<false>(*it->block, it->row_num);
                ++current_offset;
                if (!new_known_rows_ptr)
                {
                    new_known_rows_ptr = std::make_unique<std::vector<KnownRowsHolder<true>::Type>>();
                }
                new_known_rows_ptr->push_back(std::make_pair(it->block, it->row_num));
                if (used_flags)
                {
                    used_flags->JoinStuff::JoinUsedFlags::setUsedOnce<true, multiple_disjuncts>(
                        FindResultImpl<const RowRef, false>(*it, true, 0));
                }
            }
        }

        if (new_known_rows_ptr)
        {
            known_rows.add(std::cbegin(*new_known_rows_ptr), std::cend(*new_known_rows_ptr));
        }
    }
    else
    {
        for (auto it = mapped.begin(); it.ok(); ++it)
        {
            added.appendFromBlock<false>(*it->block, it->row_num);
            ++current_offset;
        }
    }
}

template <bool add_missing, bool need_offset>
void addNotFoundRow(AddedColumns & added [[maybe_unused]], IColumn::Offset & current_offset [[maybe_unused]])
{
    if constexpr (add_missing)
    {
        added.appendDefaultRow();
        if constexpr (need_offset)
            ++current_offset;
    }
}

template <bool need_filter>
void setUsed(IColumn::Filter & filter [[maybe_unused]], size_t pos [[maybe_unused]])
{
    if constexpr (need_filter)
        filter[pos] = 1;
}

/// Joins right table columns which indexes are present in right_indexes using specified map.
/// Makes filter (1 if row presented in right table) and returns offsets to replicate (for ALL JOINS).
template <JoinKind KIND, JoinStrictness STRICTNESS, typename KeyGetter, typename Map, bool need_filter, bool has_null_map, bool multiple_disjuncts>
NO_INLINE IColumn::Filter joinRightColumns(
    std::vector<KeyGetter> && key_getter_vector,
    const std::vector<const Map *> & mapv,
    AddedColumns & added_columns,
    JoinStuff::JoinUsedFlags & used_flags [[maybe_unused]])
{
    constexpr JoinFeatures<KIND, STRICTNESS> jf;

    size_t rows = added_columns.rows_to_add;
    IColumn::Filter filter;
    if constexpr (need_filter)
        filter = IColumn::Filter(rows, 0);

    Arena pool;

    if constexpr (jf.need_replication)
        added_columns.offsets_to_replicate = std::make_unique<IColumn::Offsets>(rows);

    IColumn::Offset current_offset = 0;

    for (size_t i = 0; i < rows; ++i)
    {
        bool right_row_found = false;
        bool null_element_found = false;

        KnownRowsHolder<multiple_disjuncts> known_rows;
        for (size_t onexpr_idx = 0; onexpr_idx < added_columns.join_on_keys.size(); ++onexpr_idx)
        {
            const auto & join_keys = added_columns.join_on_keys[onexpr_idx];
            if constexpr (has_null_map)
            {
                if (join_keys.null_map && (*join_keys.null_map)[i])
                {
                    null_element_found = true;
                    continue;
                }
            }

            bool row_acceptable = !join_keys.isRowFiltered(i);
            using FindResult = typename KeyGetter::FindResult;
            auto find_result = row_acceptable ? key_getter_vector[onexpr_idx].findKey(*(mapv[onexpr_idx]), i, pool) : FindResult();

            if (find_result.isFound())
            {
                right_row_found = true;
                auto & mapped = find_result.getMapped();
                if constexpr (jf.is_asof_join)
                {
                    const IColumn & left_asof_key = added_columns.leftAsofKey();

                    auto row_ref = mapped->findAsof(left_asof_key, i);
                    if (row_ref.block)
                    {
                        setUsed<need_filter>(filter, i);
                        if constexpr (multiple_disjuncts)
                            used_flags.template setUsed<jf.need_flags, multiple_disjuncts>(row_ref.block, row_ref.row_num, 0);
                        else
                            used_flags.template setUsed<jf.need_flags, multiple_disjuncts>(find_result);

                        added_columns.appendFromBlock<jf.add_missing>(*row_ref.block, row_ref.row_num);
                    }
                    else
                        addNotFoundRow<jf.add_missing, jf.need_replication>(added_columns, current_offset);
                }
                else if constexpr (jf.is_all_join)
                {
                    setUsed<need_filter>(filter, i);
                    used_flags.template setUsed<jf.need_flags, multiple_disjuncts>(find_result);
                    auto used_flags_opt = jf.need_flags ? &used_flags : nullptr;
                    addFoundRowAll<Map, jf.add_missing>(mapped, added_columns, current_offset, known_rows, used_flags_opt);
                }
                else if constexpr ((jf.is_any_join || jf.is_semi_join) && jf.right)
                {
                    /// Use first appeared left key + it needs left columns replication
                    bool used_once = used_flags.template setUsedOnce<jf.need_flags, multiple_disjuncts>(find_result);
                    if (used_once)
                    {
                        auto used_flags_opt = jf.need_flags ? &used_flags : nullptr;
                        setUsed<need_filter>(filter, i);
                        addFoundRowAll<Map, jf.add_missing>(mapped, added_columns, current_offset, known_rows, used_flags_opt);
                    }
                }
                else if constexpr (jf.is_any_join && KIND == JoinKind::Inner)
                {
                    bool used_once = used_flags.template setUsedOnce<jf.need_flags, multiple_disjuncts>(find_result);

                    /// Use first appeared left key only
                    if (used_once)
                    {
                        setUsed<need_filter>(filter, i);
                        added_columns.appendFromBlock<jf.add_missing>(*mapped.block, mapped.row_num);
                    }

                    break;
                }
                else if constexpr (jf.is_any_join && jf.full)
                {
                    /// TODO
                }
                else if constexpr (jf.is_anti_join)
                {
                    if constexpr (jf.right && jf.need_flags)
                        used_flags.template setUsed<jf.need_flags, multiple_disjuncts>(find_result);
                }
                else /// ANY LEFT, SEMI LEFT, old ANY (RightAny)
                {
                    setUsed<need_filter>(filter, i);
                    used_flags.template setUsed<jf.need_flags, multiple_disjuncts>(find_result);
                    added_columns.appendFromBlock<jf.add_missing>(*mapped.block, mapped.row_num);

                    if (jf.is_any_or_semi_join)
                    {
                        break;
                    }
                }
            }
        }

        if constexpr (has_null_map)
        {
            if (!right_row_found && null_element_found)
            {
                addNotFoundRow<jf.add_missing, jf.need_replication>(added_columns, current_offset);

                if constexpr (jf.need_replication)
                {
                   (*added_columns.offsets_to_replicate)[i] = current_offset;
                }
                continue;
            }
        }

        if (!right_row_found)
        {
            if constexpr (jf.is_anti_join && jf.left)
                setUsed<need_filter>(filter, i);
            addNotFoundRow<jf.add_missing, jf.need_replication>(added_columns, current_offset);
        }

        if constexpr (jf.need_replication)
        {
           (*added_columns.offsets_to_replicate)[i] = current_offset;
        }
    }

    added_columns.applyLazyDefaults();
    return filter;
}

template <JoinKind KIND, JoinStrictness STRICTNESS, typename KeyGetter, typename Map, bool need_filter, bool has_null_map>
IColumn::Filter joinRightColumnsSwitchMultipleDisjuncts(
    std::vector<KeyGetter> && key_getter_vector,
    const std::vector<const Map *> & mapv,
    AddedColumns & added_columns,
    JoinStuff::JoinUsedFlags & used_flags [[maybe_unused]])
{
    return mapv.size() > 1
        ? joinRightColumns<KIND, STRICTNESS, KeyGetter, Map, need_filter, has_null_map, true>(std::forward<std::vector<KeyGetter>>(key_getter_vector), mapv, added_columns, used_flags)
        : joinRightColumns<KIND, STRICTNESS, KeyGetter, Map, need_filter, has_null_map, false>(std::forward<std::vector<KeyGetter>>(key_getter_vector), mapv, added_columns, used_flags);
}

template <JoinKind KIND, JoinStrictness STRICTNESS, typename KeyGetter, typename Map>
IColumn::Filter joinRightColumnsSwitchNullability(
    std::vector<KeyGetter> && key_getter_vector,
    const std::vector<const Map *> & mapv,
    AddedColumns & added_columns,
    JoinStuff::JoinUsedFlags & used_flags)
{
    bool has_null_map = std::any_of(added_columns.join_on_keys.begin(), added_columns.join_on_keys.end(),
                                    [](const auto & k) { return k.null_map; });
    if (added_columns.need_filter)
    {
        if (has_null_map)
            return joinRightColumnsSwitchMultipleDisjuncts<KIND, STRICTNESS, KeyGetter, Map, true, true>(std::forward<std::vector<KeyGetter>>(key_getter_vector), mapv, added_columns, used_flags);
        else
            return joinRightColumnsSwitchMultipleDisjuncts<KIND, STRICTNESS, KeyGetter, Map, true, false>(std::forward<std::vector<KeyGetter>>(key_getter_vector), mapv, added_columns, used_flags);
    }
    else
    {
        if (has_null_map)
            return joinRightColumnsSwitchMultipleDisjuncts<KIND, STRICTNESS, KeyGetter, Map, false, true>(std::forward<std::vector<KeyGetter>>(key_getter_vector), mapv, added_columns, used_flags);
        else
            return joinRightColumnsSwitchMultipleDisjuncts<KIND, STRICTNESS, KeyGetter, Map, false, false>(std::forward<std::vector<KeyGetter>>(key_getter_vector), mapv, added_columns, used_flags);
    }
}

template <JoinKind KIND, JoinStrictness STRICTNESS, typename Maps>
IColumn::Filter switchJoinRightColumns(
    const std::vector<const Maps *> & mapv,
    AddedColumns & added_columns,
    HashJoin::Type type,
    JoinStuff::JoinUsedFlags & used_flags)
{
    constexpr bool is_asof_join = STRICTNESS == JoinStrictness::Asof;
    switch (type)
    {
        case HashJoin::Type::EMPTY:
        {
            if constexpr (!is_asof_join)
            {
                using KeyGetter = KeyGetterEmpty<typename Maps::MappedType>;
                std::vector<KeyGetter> key_getter_vector;
                key_getter_vector.emplace_back();

                using MapTypeVal = typename KeyGetter::MappedType;
                std::vector<const MapTypeVal *> a_map_type_vector;
                a_map_type_vector.emplace_back();
                return joinRightColumnsSwitchNullability<KIND, STRICTNESS, KeyGetter>(
                        std::move(key_getter_vector), a_map_type_vector, added_columns, used_flags);
            }
            throw Exception(ErrorCodes::UNSUPPORTED_JOIN_KEYS, "Unsupported JOIN keys. Type: {}", type);
        }
    #define M(TYPE) \
        case HashJoin::Type::TYPE: \
            {                                                           \
            using MapTypeVal = const typename std::remove_reference_t<decltype(Maps::TYPE)>::element_type; \
            using KeyGetter = typename KeyGetterForType<HashJoin::Type::TYPE, MapTypeVal>::Type; \
            std::vector<const MapTypeVal *> a_map_type_vector(mapv.size()); \
            std::vector<KeyGetter> key_getter_vector;                     \
            for (size_t d = 0; d < added_columns.join_on_keys.size(); ++d)                   \
            {       \
                const auto & join_on_key = added_columns.join_on_keys[d];     \
                a_map_type_vector[d] = mapv[d]->TYPE.get();              \
                key_getter_vector.push_back(std::move(createKeyGetter<KeyGetter, is_asof_join>(join_on_key.key_columns, join_on_key.key_sizes))); \
            }                                                           \
            return joinRightColumnsSwitchNullability<KIND, STRICTNESS, KeyGetter>( \
                              std::move(key_getter_vector), a_map_type_vector, added_columns, used_flags); \
    }
        APPLY_FOR_JOIN_VARIANTS(M)
    #undef M

        default:
            throw Exception(ErrorCodes::UNSUPPORTED_JOIN_KEYS, "Unsupported JOIN keys (type: {})", type);
    }
}

} /// nameless

template <JoinKind KIND, JoinStrictness STRICTNESS, typename Maps>
void HashJoin::joinBlockImpl(
    Block & block,
    const Block & block_with_columns_to_add,
    const std::vector<const Maps *> & maps_,
    bool is_join_get) const
{
    constexpr JoinFeatures<KIND, STRICTNESS> jf;

    std::vector<JoinOnKeyColumns> join_on_keys;
    const auto & onexprs = table_join->getClauses();
    for (size_t i = 0; i < onexprs.size(); ++i)
    {
        const auto & key_names = !is_join_get ? onexprs[i].key_names_left : onexprs[i].key_names_right;
        join_on_keys.emplace_back(block, key_names, onexprs[i].condColumnNames().first, key_sizes[i]);
    }
    size_t existing_columns = block.columns();

    /** If you use FULL or RIGHT JOIN, then the columns from the "left" table must be materialized.
      * Because if they are constants, then in the "not joined" rows, they may have different values
      *  - default values, which can differ from the values of these constants.
      */
    if constexpr (jf.right || jf.full)
    {
        materializeBlockInplace(block);
    }

    /** For LEFT/INNER JOIN, the saved blocks do not contain keys.
      * For FULL/RIGHT JOIN, the saved blocks contain keys;
      *  but they will not be used at this stage of joining (and will be in `AdderNonJoined`), and they need to be skipped.
      * For ASOF, the last column is used as the ASOF column
      */
    AddedColumns added_columns(
        block_with_columns_to_add,
        block,
        savedBlockSample(),
        *this,
        std::move(join_on_keys),
        jf.is_asof_join,
        is_join_get);

    bool has_required_right_keys = (required_right_keys.columns() != 0);
    added_columns.need_filter = jf.need_filter || has_required_right_keys;

    IColumn::Filter row_filter = switchJoinRightColumns<KIND, STRICTNESS>(maps_, added_columns, data->type, used_flags);

    for (size_t i = 0; i < added_columns.size(); ++i)
        block.insert(added_columns.moveColumn(i));

    std::vector<size_t> right_keys_to_replicate [[maybe_unused]];

    if constexpr (jf.need_filter)
    {
        /// If ANY INNER | RIGHT JOIN - filter all the columns except the new ones.
        for (size_t i = 0; i < existing_columns; ++i)
            block.safeGetByPosition(i).column = block.safeGetByPosition(i).column->filter(row_filter, -1);

        /// Add join key columns from right block if needed using value from left table because of equality
        for (size_t i = 0; i < required_right_keys.columns(); ++i)
        {
            const auto & right_key = required_right_keys.getByPosition(i);
            // renamed ???
            if (!block.findByName(right_key.name))
            {
                const auto & left_name = required_right_keys_sources[i];

                /// asof column is already in block.
                if (jf.is_asof_join && right_key.name == table_join->getOnlyClause().key_names_right.back())
                    continue;

                const auto & col = block.getByName(left_name);
                bool is_nullable = JoinCommon::isNullable(right_key.type);
                auto right_col_name = getTableJoin().renamedRightColumnName(right_key.name);
                ColumnWithTypeAndName right_col(col.column, col.type, right_col_name);
                if (right_col.type->lowCardinality() != right_key.type->lowCardinality())
                    JoinCommon::changeLowCardinalityInplace(right_col);
                right_col = correctNullability(std::move(right_col), is_nullable);
                block.insert(std::move(right_col));
            }
        }
    }
    else if (has_required_right_keys)
    {
        /// Some trash to represent IColumn::Filter as ColumnUInt8 needed for ColumnNullable::applyNullMap()
        auto null_map_filter_ptr = ColumnUInt8::create();
        ColumnUInt8 & null_map_filter = assert_cast<ColumnUInt8 &>(*null_map_filter_ptr);
        null_map_filter.getData().swap(row_filter);
        const IColumn::Filter & filter = null_map_filter.getData();

        /// Add join key columns from right block if needed.
        for (size_t i = 0; i < required_right_keys.columns(); ++i)
        {
            const auto & right_key = required_right_keys.getByPosition(i);
            auto right_col_name = getTableJoin().renamedRightColumnName(right_key.name);
            if (!block.findByName(right_col_name /*right_key.name*/))
            {
                const auto & left_name = required_right_keys_sources[i];

                /// asof column is already in block.
                if (jf.is_asof_join && right_key.name == table_join->getOnlyClause().key_names_right.back())
                    continue;

                const auto & col = block.getByName(left_name);
                bool is_nullable = JoinCommon::isNullable(right_key.type);

                ColumnPtr thin_column = JoinCommon::filterWithBlanks(col.column, filter);

                ColumnWithTypeAndName right_col(thin_column, col.type, right_col_name);
                if (right_col.type->lowCardinality() != right_key.type->lowCardinality())
                    JoinCommon::changeLowCardinalityInplace(right_col);
                right_col = correctNullability(std::move(right_col), is_nullable, null_map_filter);
                block.insert(std::move(right_col));

                if constexpr (jf.need_replication)
                    right_keys_to_replicate.push_back(block.getPositionByName(right_key.name));
            }
        }
    }

    if constexpr (jf.need_replication)
    {
        std::unique_ptr<IColumn::Offsets> & offsets_to_replicate = added_columns.offsets_to_replicate;

        /// If ALL ... JOIN - we replicate all the columns except the new ones.
        for (size_t i = 0; i < existing_columns; ++i)
            block.safeGetByPosition(i).column = block.safeGetByPosition(i).column->replicate(*offsets_to_replicate);

        /// Replicate additional right keys
        for (size_t pos : right_keys_to_replicate)
            block.safeGetByPosition(pos).column = block.safeGetByPosition(pos).column->replicate(*offsets_to_replicate);
    }
}

void HashJoin::joinBlockImplCross(Block & block, ExtraBlockPtr & not_processed) const
{
    size_t max_joined_block_rows = table_join->maxJoinedBlockRows();
    size_t start_left_row = 0;
    size_t start_right_block = 0;
    if (not_processed)
    {
        auto & continuation = static_cast<NotProcessedCrossJoin &>(*not_processed);
        start_left_row = continuation.left_position;
        start_right_block = continuation.right_block;
        not_processed.reset();
    }

    size_t num_existing_columns = block.columns();
    size_t num_columns_to_add = sample_block_with_columns_to_add.columns();

    ColumnRawPtrs src_left_columns;
    MutableColumns dst_columns;

    {
        src_left_columns.reserve(num_existing_columns);
        dst_columns.reserve(num_existing_columns + num_columns_to_add);

        for (const ColumnWithTypeAndName & left_column : block)
        {
            src_left_columns.push_back(left_column.column.get());
            dst_columns.emplace_back(src_left_columns.back()->cloneEmpty());
        }

        for (const ColumnWithTypeAndName & right_column : sample_block_with_columns_to_add)
            dst_columns.emplace_back(right_column.column->cloneEmpty());

        for (auto & dst : dst_columns)
            dst->reserve(max_joined_block_rows);
    }

    size_t rows_left = block.rows();
    size_t rows_added = 0;

    for (size_t left_row = start_left_row; left_row < rows_left; ++left_row)
    {
        size_t block_number = 0;
        for (const Block & block_right : data->blocks)
        {
            ++block_number;
            if (block_number < start_right_block)
                continue;

            size_t rows_right = block_right.rows();
            rows_added += rows_right;

            for (size_t col_num = 0; col_num < num_existing_columns; ++col_num)
                dst_columns[col_num]->insertManyFrom(*src_left_columns[col_num], left_row, rows_right);

            for (size_t col_num = 0; col_num < num_columns_to_add; ++col_num)
            {
                const IColumn & column_right = *block_right.getByPosition(col_num).column;
                dst_columns[num_existing_columns + col_num]->insertRangeFrom(column_right, 0, rows_right);
            }
        }

        start_right_block = 0;

        if (rows_added > max_joined_block_rows)
        {
            not_processed = std::make_shared<NotProcessedCrossJoin>(
                NotProcessedCrossJoin{{block.cloneEmpty()}, left_row, block_number + 1});
            not_processed->block.swap(block);
            break;
        }
    }

    for (const ColumnWithTypeAndName & src_column : sample_block_with_columns_to_add)
        block.insert(src_column);

    block = block.cloneWithColumns(std::move(dst_columns));
}

DataTypePtr HashJoin::joinGetCheckAndGetReturnType(const DataTypes & data_types, const String & column_name, bool or_null) const
{
    size_t num_keys = data_types.size();
    if (right_table_keys.columns() != num_keys)
        throw Exception(
            "Number of arguments for function joinGet" + toString(or_null ? "OrNull" : "")
                + " doesn't match: passed, should be equal to " + toString(num_keys),
            ErrorCodes::NUMBER_OF_ARGUMENTS_DOESNT_MATCH);

    for (size_t i = 0; i < num_keys; ++i)
    {
        const auto & left_type_origin = data_types[i];
        const auto & [c2, right_type_origin, right_name] = right_table_keys.safeGetByPosition(i);
        auto left_type = removeNullable(recursiveRemoveLowCardinality(left_type_origin));
        auto right_type = removeNullable(recursiveRemoveLowCardinality(right_type_origin));
        if (!left_type->equals(*right_type))
            throw Exception(
                "Type mismatch in joinGet key " + toString(i) + ": found type " + left_type->getName() + ", while the needed type is "
                    + right_type->getName(),
                ErrorCodes::TYPE_MISMATCH);
    }

    if (!sample_block_with_columns_to_add.has(column_name))
        throw Exception("StorageJoin doesn't contain column " + column_name, ErrorCodes::NO_SUCH_COLUMN_IN_TABLE);

    auto elem = sample_block_with_columns_to_add.getByName(column_name);
    if (or_null && JoinCommon::canBecomeNullable(elem.type))
        elem.type = makeNullable(elem.type);
    return elem.type;
}

/// TODO: return multiple columns as named tuple
/// TODO: return array of values when strictness == JoinStrictness::All
ColumnWithTypeAndName HashJoin::joinGet(const Block & block, const Block & block_with_columns_to_add) const
{
    bool is_valid = (strictness == JoinStrictness::Any || strictness == JoinStrictness::RightAny)
        && kind == JoinKind::Left;
    if (!is_valid)
        throw Exception("joinGet only supports StorageJoin of type Left Any", ErrorCodes::INCOMPATIBLE_TYPE_OF_JOIN);
    const auto & key_names_right = table_join->getOnlyClause().key_names_right;

    /// Assemble the key block with correct names.
    Block keys;
    for (size_t i = 0; i < block.columns(); ++i)
    {
        auto key = block.getByPosition(i);
        key.name = key_names_right[i];
        keys.insert(std::move(key));
    }

    static_assert(!MapGetter<JoinKind::Left, JoinStrictness::Any>::flagged,
                  "joinGet are not protected from hash table changes between block processing");

    std::vector<const MapsOne *> maps_vector;
    maps_vector.push_back(&std::get<MapsOne>(data->maps[0]));
    joinBlockImpl<JoinKind::Left, JoinStrictness::Any>(
        keys, block_with_columns_to_add, maps_vector, true);
    return keys.getByPosition(keys.columns() - 1);
}

void HashJoin::checkTypesOfKeys(const Block & block) const
{
    for (const auto & onexpr : table_join->getClauses())
    {
        JoinCommon::checkTypesOfKeys(block, onexpr.key_names_left, right_table_keys, onexpr.key_names_right);
    }
}

void HashJoin::joinBlock(Block & block, ExtraBlockPtr & not_processed)
{
    for (const auto & onexpr : table_join->getClauses())
    {
        auto cond_column_name = onexpr.condColumnNames();
        JoinCommon::checkTypesOfKeys(
            block, onexpr.key_names_left, cond_column_name.first,
            right_sample_block, onexpr.key_names_right, cond_column_name.second);
    }

    if (kind == JoinKind::Cross)
    {
        joinBlockImplCross(block, not_processed);
        return;
    }

    if (kind == JoinKind::Right || kind == JoinKind::Full)
    {
        materializeBlockInplace(block);
    }

    {
        std::vector<const std::decay_t<decltype(data->maps[0])> * > maps_vector;
        for (size_t i = 0; i < table_join->getClauses().size(); ++i)
            maps_vector.push_back(&data->maps[i]);

        if (joinDispatch(kind, strictness, maps_vector, [&](auto kind_, auto strictness_, auto & maps_vector_)
        {
            joinBlockImpl<kind_, strictness_>(block, sample_block_with_columns_to_add, maps_vector_);
        }))
        {
            /// Joined
        }
        else
            throw Exception(ErrorCodes::LOGICAL_ERROR, "Wrong JOIN combination: {} {}", strictness, kind);
    }
}

template <typename Mapped>
struct AdderNonJoined
{
    static void add(const Mapped & mapped, size_t & rows_added, MutableColumns & columns_right)
    {
        constexpr bool mapped_asof = std::is_same_v<Mapped, AsofRowRefs>;
        [[maybe_unused]] constexpr bool mapped_one = std::is_same_v<Mapped, RowRef>;

        if constexpr (mapped_asof)
        {
            /// Do nothing
        }
        else if constexpr (mapped_one)
        {
            for (size_t j = 0; j < columns_right.size(); ++j)
            {
                const auto & mapped_column = mapped.block->getByPosition(j).column;
                columns_right[j]->insertFrom(*mapped_column, mapped.row_num);
            }

            ++rows_added;
        }
        else
        {
            for (auto it = mapped.begin(); it.ok(); ++it)
            {
                for (size_t j = 0; j < columns_right.size(); ++j)
                {
                    const auto & mapped_column = it->block->getByPosition(j).column;
                    columns_right[j]->insertFrom(*mapped_column, it->row_num);
                }

                ++rows_added;
            }
        }
    }
};


/// Stream from not joined earlier rows of the right table.
/// Based on:
///   - map offsetInternal saved in used_flags for single disjuncts
///   - flags in BlockWithFlags for multiple disjuncts
template<bool multiple_disjuncts>
class NotJoinedHash final : public NotJoinedBlocks::RightColumnsFiller
{
public:
    NotJoinedHash(const HashJoin & parent_, UInt64 max_block_size_)
        : parent(parent_), max_block_size(max_block_size_), current_block_start(0)
    {}

    Block getEmptyBlock() override { return parent.savedBlockSample().cloneEmpty(); }

    size_t fillColumns(MutableColumns & columns_right) override
    {
        size_t rows_added = 0;
        if (unlikely(parent.data->type == HashJoin::Type::EMPTY))
        {
            rows_added = fillColumnsFromData(parent.data->blocks, columns_right);
        }
        else
        {
            auto fill_callback = [&](auto, auto strictness, auto & map)
            {
                rows_added = fillColumnsFromMap<strictness>(map, columns_right);
            };

            if (!joinDispatch(parent.kind, parent.strictness, parent.data->maps.front(), fill_callback))
                throw Exception(ErrorCodes::LOGICAL_ERROR, "Unknown JOIN strictness '{}' (must be on of: ANY, ALL, ASOF)", parent.strictness);
        }

        if constexpr (!multiple_disjuncts)
        {
            fillNullsFromBlocks(columns_right, rows_added);
        }

        return rows_added;
    }

private:
    const HashJoin & parent;
    UInt64 max_block_size;

    size_t current_block_start;

    std::any position;
    std::optional<HashJoin::BlockNullmapList::const_iterator> nulls_position;
    std::optional<BlocksList::const_iterator> used_position;

    size_t fillColumnsFromData(const BlocksList & blocks, MutableColumns & columns_right)
    {
        if (!position.has_value())
            position = std::make_any<BlocksList::const_iterator>(blocks.begin());

        auto & block_it = std::any_cast<BlocksList::const_iterator &>(position);
        auto end = blocks.end();

        size_t rows_added = 0;
        for (; block_it != end; ++block_it)
        {
            size_t rows_from_block = std::min<size_t>(max_block_size - rows_added, block_it->rows() - current_block_start);
            for (size_t j = 0; j < columns_right.size(); ++j)
            {
                const auto & col = block_it->getByPosition(j).column;
                columns_right[j]->insertRangeFrom(*col, current_block_start, rows_from_block);
            }
            rows_added += rows_from_block;

            if (rows_added >= max_block_size)
            {
                /// How many rows have been read
                current_block_start += rows_from_block;
                if (block_it->rows() <= current_block_start)
                {
                    /// current block was fully read
                    ++block_it;
                    current_block_start = 0;
                }
                break;
            }
            current_block_start = 0;
        }
        return rows_added;
    }

    template <JoinStrictness STRICTNESS, typename Maps>
    size_t fillColumnsFromMap(const Maps & maps, MutableColumns & columns_keys_and_right)
    {
        switch (parent.data->type)
        {
        #define M(TYPE) \
            case HashJoin::Type::TYPE: \
                return fillColumns<STRICTNESS>(*maps.TYPE, columns_keys_and_right);
            APPLY_FOR_JOIN_VARIANTS(M)
        #undef M
            default:
                throw Exception(ErrorCodes::UNSUPPORTED_JOIN_KEYS, "Unsupported JOIN keys (type: {})", parent.data->type)   ;
        }

        __builtin_unreachable();
    }

    template <JoinStrictness STRICTNESS, typename Map>
    size_t fillColumns(const Map & map, MutableColumns & columns_keys_and_right)
    {
        size_t rows_added = 0;

        if constexpr (multiple_disjuncts)
        {
            if (!used_position.has_value())
                used_position = parent.data->blocks.begin();

            auto end = parent.data->blocks.end();

            for (auto & it = *used_position; it != end && rows_added < max_block_size; ++it)
            {
                const Block & mapped_block = *it;

                for (size_t row = 0; row < mapped_block.rows(); ++row)
                {
                    if (!parent.isUsed(&mapped_block, row))
                    {
                        for (size_t colnum = 0; colnum < columns_keys_and_right.size(); ++colnum)
                        {
                            columns_keys_and_right[colnum]->insertFrom(*mapped_block.getByPosition(colnum).column, row);
                        }

                        ++rows_added;
                    }
                }
            }
        }
        else
        {
            using Mapped = typename Map::mapped_type;
            using Iterator = typename Map::const_iterator;


            if (!position.has_value())
                position = std::make_any<Iterator>(map.begin());

            Iterator & it = std::any_cast<Iterator &>(position);
            auto end = map.end();

            for (; it != end; ++it)
            {
                const Mapped & mapped = it->getMapped();

                size_t off = map.offsetInternal(it.getPtr());
                if (parent.isUsed(off))
                    continue;
                AdderNonJoined<Mapped>::add(mapped, rows_added, columns_keys_and_right);

                if (rows_added >= max_block_size)
                {
                    ++it;
                    break;
                }
            }
        }

        return rows_added;
    }

    void fillNullsFromBlocks(MutableColumns & columns_keys_and_right, size_t & rows_added)
    {
        if (!nulls_position.has_value())
            nulls_position = parent.data->blocks_nullmaps.begin();

        auto end = parent.data->blocks_nullmaps.end();

        for (auto & it = *nulls_position; it != end && rows_added < max_block_size; ++it)
        {
            const auto * block = it->first;
            ConstNullMapPtr nullmap = nullptr;
            if (it->second)
                nullmap = &assert_cast<const ColumnUInt8 &>(*it->second).getData();

            for (size_t row = 0; row < block->rows(); ++row)
            {
                if (nullmap && (*nullmap)[row])
                {
                    for (size_t col = 0; col < columns_keys_and_right.size(); ++col)
                        columns_keys_and_right[col]->insertFrom(*block->getByPosition(col).column, row);
                    ++rows_added;
                }
            }
        }
    }
};

std::shared_ptr<NotJoinedBlocks> HashJoin::getNonJoinedBlocks(const Block & left_sample_block,
                                                              const Block & result_sample_block,
                                                              UInt64 max_block_size) const
{
<<<<<<< HEAD
    if (!JoinCommon::hasNonJoinedBlocks(*table_join))
=======
    if (table_join->strictness() == JoinStrictness::Asof ||
        table_join->strictness() == JoinStrictness::Semi ||
        !isRightOrFull(table_join->kind()))
    {
>>>>>>> 7c4f42d0
        return {};

    bool multiple_disjuncts = !table_join->oneDisjunct();

    if (multiple_disjuncts)
    {
        /// ... calculate `left_columns_count` ...
        size_t left_columns_count = left_sample_block.columns();
        auto non_joined = std::make_unique<NotJoinedHash<true>>(*this, max_block_size);
        return std::make_shared<NotJoinedBlocks>(std::move(non_joined), result_sample_block, left_columns_count, table_join->leftToRightKeyRemap());

    }
    else
    {
        size_t left_columns_count = left_sample_block.columns();
        assert(left_columns_count == result_sample_block.columns() - required_right_keys.columns() - sample_block_with_columns_to_add.columns());
        auto non_joined = std::make_unique<NotJoinedHash<false>>(*this, max_block_size);
        return std::make_shared<NotJoinedBlocks>(std::move(non_joined), result_sample_block, left_columns_count, table_join->leftToRightKeyRemap());
    }
}

void HashJoin::reuseJoinedData(const HashJoin & join)
{
    data = join.data;
    from_storage_join = true;

    bool multiple_disjuncts = !table_join->oneDisjunct();
    if (multiple_disjuncts)
        throw Exception("StorageJoin with ORs is not supported", ErrorCodes::NOT_IMPLEMENTED);

    for (auto & map : data->maps)
    {
        joinDispatch(kind, strictness, map, [this](auto kind_, auto strictness_, auto & map_)
        {
            used_flags.reinit<kind_, strictness_>(map_.getBufferSizeInCells(data->type) + 1);
        });
    }
}

BlocksList HashJoin::releaseJoinedBlocks() && {
    BlocksList right_blocks = std::move(data->blocks);
    BlocksList restored_blocks;

    /// names to positions optimization
    std::vector<size_t> positions;
    std::vector<bool> is_nullable;
    if (!right_blocks.empty())
    {
        positions.reserve(right_sample_block.columns());
        const Block & tmp_block = *right_blocks.begin();
        for (const auto & sample_column : right_sample_block)
        {
            positions.emplace_back(tmp_block.getPositionByName(sample_column.name));
            is_nullable.emplace_back(JoinCommon::isNullable(sample_column.type));
        }
    }

    for (Block & saved_block : right_blocks)
    {
        Block restored_block;
        for (size_t i = 0; i < positions.size(); ++i)
        {
            auto & column = saved_block.getByPosition(positions[i]);
            restored_block.insert(correctNullability(std::move(column), is_nullable[i]));
        }
        restored_blocks.emplace_back(std::move(restored_block));
    }

    return restored_blocks;
}


const ColumnWithTypeAndName & HashJoin::rightAsofKeyColumn() const
{
    /// It should be nullable when right side is nullable
    return savedBlockSample().getByName(table_join->getOnlyClause().key_names_right.back());
}

}<|MERGE_RESOLUTION|>--- conflicted
+++ resolved
@@ -1949,14 +1949,7 @@
                                                               const Block & result_sample_block,
                                                               UInt64 max_block_size) const
 {
-<<<<<<< HEAD
     if (!JoinCommon::hasNonJoinedBlocks(*table_join))
-=======
-    if (table_join->strictness() == JoinStrictness::Asof ||
-        table_join->strictness() == JoinStrictness::Semi ||
-        !isRightOrFull(table_join->kind()))
-    {
->>>>>>> 7c4f42d0
         return {};
 
     bool multiple_disjuncts = !table_join->oneDisjunct();
