--- conflicted
+++ resolved
@@ -62,15 +62,10 @@
     auto aggregate_function_nodes = collectAggregateFunctionNodes(query_tree);
     auto aggregates_descriptions = extractAggregateDescriptions(aggregate_function_nodes, *planner_context);
 
-<<<<<<< HEAD
-    ColumnsWithTypeAndName aggregated_columns;
-    aggregated_columns.reserve(aggregates_descriptions.size());
-=======
     ColumnsWithTypeAndName available_columns_after_aggregation;
     available_columns_after_aggregation.reserve(aggregates_descriptions.size());
     for (auto & aggregate_description : aggregates_descriptions)
         available_columns_after_aggregation.emplace_back(nullptr, aggregate_description.function->getResultType(), aggregate_description.column_name);
->>>>>>> 476942ae
 
     Names aggregation_keys;
 
@@ -114,7 +109,7 @@
                             continue;
 
                         auto expression_type_after_aggregation = group_by_use_nulls ? makeNullableSafe(expression_dag_node->result_type) : expression_dag_node->result_type;
-                        aggregated_columns.emplace_back(nullptr, expression_type_after_aggregation, expression_dag_node->result_name);
+                        available_columns_after_aggregation.emplace_back(nullptr, expression_type_after_aggregation, expression_dag_node->result_name);
                         aggregation_keys.push_back(expression_dag_node->result_name);
                         before_aggregation_actions->getOutputs().push_back(expression_dag_node);
                         before_aggregation_actions_output_node_names.insert(expression_dag_node->result_name);
@@ -159,21 +154,13 @@
                     continue;
 
                 auto expression_type_after_aggregation = group_by_use_nulls ? makeNullableSafe(expression_dag_node->result_type) : expression_dag_node->result_type;
-                aggregated_columns.emplace_back(nullptr, expression_type_after_aggregation, expression_dag_node->result_name);
+                available_columns_after_aggregation.emplace_back(nullptr, expression_type_after_aggregation, expression_dag_node->result_name);
                 aggregation_keys.push_back(expression_dag_node->result_name);
                 before_aggregation_actions->getOutputs().push_back(expression_dag_node);
                 before_aggregation_actions_output_node_names.insert(expression_dag_node->result_name);
             }
         }
     }
-
-<<<<<<< HEAD
-    for (auto & aggregate_description : aggregates_descriptions)
-        aggregated_columns.emplace_back(nullptr, aggregate_description.function->getResultType(), aggregate_description.column_name);
-=======
-    for (auto & node : before_aggregation_actions->getOutputs())
-        available_columns_after_aggregation.emplace_back(nullptr, node->result_type, node->result_name);
->>>>>>> 476942ae
 
     /// Add expressions from aggregate functions arguments
 
@@ -201,19 +188,12 @@
       * With set number, which is used as an additional key at the stage of merging aggregating data.
       */
     if (query_node.isGroupByWithRollup() || query_node.isGroupByWithCube() || query_node.isGroupByWithGroupingSets())
-<<<<<<< HEAD
-        aggregated_columns.emplace_back(nullptr, std::make_shared<DataTypeUInt64>(), "__grouping_set");
-
-    /// Only aggregation keys and aggregates are available for next steps after GROUP BY step
-    auto aggregate_step = std::make_unique<ActionsChainStep>(before_aggregation_actions, ActionsChainStep::AvailableOutputColumnsStrategy::OUTPUT_NODES, aggregated_columns);
-=======
         available_columns_after_aggregation.emplace_back(nullptr, std::make_shared<DataTypeUInt64>(), "__grouping_set");
 
     /// Only aggregation keys and aggregates are available for next steps after GROUP BY step
     auto aggregate_step = std::make_unique<ActionsChainStep>(before_aggregation_actions,
         false /*use_actions_nodes_as_output_columns*/,
         available_columns_after_aggregation);
->>>>>>> 476942ae
     actions_chain.addStep(std::move(aggregate_step));
 
     AggregationAnalysisResult aggregation_analysis_result;
@@ -223,7 +203,7 @@
     aggregation_analysis_result.grouping_sets_parameters_list = std::move(grouping_sets_parameters_list);
     aggregation_analysis_result.group_by_with_constant_keys = group_by_with_constant_keys;
 
-    return { aggregation_analysis_result, aggregated_columns };
+    return { aggregation_analysis_result, available_columns_after_aggregation };
 }
 
 /** Construct window analysis result if query tree has window functions.
@@ -371,12 +351,7 @@
     const PlannerContextPtr & planner_context,
     ActionsChain & actions_chain)
 {
-<<<<<<< HEAD
     const auto & order_by_input = current_output_columns;
-=======
-    const auto * chain_available_output_columns = actions_chain.getLastStepAvailableOutputColumnsOrNull();
-    const auto & order_by_input = chain_available_output_columns ? *chain_available_output_columns : join_tree_input_columns;
->>>>>>> 476942ae
 
     ActionsDAGPtr before_sort_actions = std::make_shared<ActionsDAG>(order_by_input);
     auto & before_sort_actions_outputs = before_sort_actions->getOutputs();
@@ -501,14 +476,6 @@
 
     if (query_node.hasLimitBy())
     {
-<<<<<<< HEAD
-        limit_by_analysis_result_optional = analyzeLimitBy(query_node, current_output_columns, planner_context, actions_chain);
-        current_output_columns = actions_chain.getLastStepAvailableOutputColumns();
-    }
-
-    const auto * chain_available_output_columns = actions_chain.getLastStepAvailableOutputColumnsOrNull();
-    const auto & project_names_input = chain_available_output_columns ? *chain_available_output_columns : current_output_columns;
-=======
         /** If we process only first stage of query and there is ORDER BY, we must preserve ORDER BY output columns
           * and put them into LIMIT BY output columns, to prevent removing of unused expressions during chain finalize.
           *
@@ -525,14 +492,15 @@
         }
 
         limit_by_analysis_result_optional = analyzeLimitBy(query_node,
-            join_tree_input_columns,
+            current_output_columns,
             planner_context,
             required_output_nodes_names,
             actions_chain);
+        current_output_columns = actions_chain.getLastStepAvailableOutputColumns();
     }
 
     const auto * chain_available_output_columns = actions_chain.getLastStepAvailableOutputColumnsOrNull();
-    auto project_names_input = chain_available_output_columns ? *chain_available_output_columns : join_tree_input_columns;
+    auto project_names_input = chain_available_output_columns ? *chain_available_output_columns : current_output_columns;
 
     /** If there is DISTINCT we must preserve non constant projection output columns
       * in project names actions, to prevent removing of unused expressions during chain finalize.
@@ -552,7 +520,6 @@
         }
     }
 
->>>>>>> 476942ae
     auto project_names_actions = std::make_shared<ActionsDAG>(project_names_input);
     project_names_actions->project(projection_analysis_result.projection_column_names_with_display_aliases);
     actions_chain.addStep(std::make_unique<ActionsChainStep>(project_names_actions));
