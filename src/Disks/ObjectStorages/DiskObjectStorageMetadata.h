#pragma once

#include <Disks/IDisk.h>
#include <Disks/ObjectStorages/IMetadataStorage.h>
#include <Core/Types.h>

namespace DB
{


/// Metadata for DiskObjectStorage, stored on local disk
struct DiskObjectStorageMetadata
{
private:
    /// Metadata file version.
    static constexpr uint32_t VERSION_ABSOLUTE_PATHS = 1;
    static constexpr uint32_t VERSION_RELATIVE_PATHS = 2;
    static constexpr uint32_t VERSION_READ_ONLY_FLAG = 3;

    const std::string & common_metadata_path;

    std::vector<BlobPathWithSize> storage_objects;

<<<<<<< HEAD
    const String & object_storage_root_path;
=======
    /// URI
    const std::string & remote_fs_root_path;
>>>>>>> 36924cb4

    /// Relative path to metadata file on local FS.
    const std::string metadata_file_path;

    /// Total size of all remote FS (S3, HDFS) objects.
    size_t total_size = 0;

    /// Number of references (hardlinks) to this metadata file.
    ///
    /// FIXME: Why we are tracking it explicetly, without
    /// info from filesystem????
    uint32_t ref_count = 0;

    /// Flag indicates that file is read only.
    bool read_only = false;

<<<<<<< HEAD
    DiskObjectStorageMetadata(
        const String & object_storage_root_path_,
        DiskPtr metadata_disk_,
        const String & metadata_file_path_);

    void addObject(const String & path, size_t size);

    static DiskObjectStorageMetadata readMetadata(const String & object_storage_root_path_, DiskPtr metadata_disk_, const String & metadata_file_path_);
    static DiskObjectStorageMetadata readUpdateAndStoreMetadata(const String & object_storage_root_path_, DiskPtr metadata_disk_, const String & metadata_file_path_, bool sync, Updater updater);
    static void readUpdateStoreMetadataAndRemove(const String & object_storage_root_path_, DiskPtr metadata_disk_, const String & metadata_file_path_, bool sync, Updater updater);

    static DiskObjectStorageMetadata createAndStoreMetadata(const String & object_storage_root_path_, DiskPtr metadata_disk_, const String & metadata_file_path_, bool sync);
    static DiskObjectStorageMetadata createUpdateAndStoreMetadata(const String & object_storage_root_path_, DiskPtr metadata_disk_, const String & metadata_file_path_, bool sync, Updater updater);
    static DiskObjectStorageMetadata createAndStoreMetadataIfNotExists(const String & object_storage_root_path_, DiskPtr metadata_disk_, const String & metadata_file_path_, bool sync, bool overwrite);
=======
public:
>>>>>>> 36924cb4

    DiskObjectStorageMetadata(
        const std::string & common_metadata_path_,
        const std::string & remote_fs_root_path_,
        const std::string & metadata_file_path_);

    void addObject(const std::string & path, size_t size);

    void deserialize(ReadBuffer & buf);
    void deserializeFromString(const std::string & data);

    void serialize(WriteBuffer & buf, bool sync) const;
    std::string serializeToString() const;

    std::string getBlobsCommonPrefix() const
    {
        return remote_fs_root_path;
    }

    std::vector<BlobPathWithSize> getBlobs() const
    {
        return remote_fs_objects;
    }

    bool isReadOnly() const
    {
        return read_only;
    }

    uint32_t getRefCount() const
    {
        return ref_count;
    }

    uint64_t getTotalSizeBytes() const
    {
        return total_size;
    }

    void incrementRefCount()
    {
        ++ref_count;
    }

    void decrementRefCount()
    {
        --ref_count;
    }

    void resetRefCount()
    {
        ref_count = 0;
    }

    void setReadOnly()
    {
        read_only = true;
    }

};

using DiskObjectStorageMetadataPtr = std::unique_ptr<DiskObjectStorageMetadata>;

}<|MERGE_RESOLUTION|>--- conflicted
+++ resolved
@@ -21,12 +21,7 @@
 
     std::vector<BlobPathWithSize> storage_objects;
 
-<<<<<<< HEAD
     const String & object_storage_root_path;
-=======
-    /// URI
-    const std::string & remote_fs_root_path;
->>>>>>> 36924cb4
 
     /// Relative path to metadata file on local FS.
     const std::string metadata_file_path;
@@ -43,28 +38,11 @@
     /// Flag indicates that file is read only.
     bool read_only = false;
 
-<<<<<<< HEAD
-    DiskObjectStorageMetadata(
-        const String & object_storage_root_path_,
-        DiskPtr metadata_disk_,
-        const String & metadata_file_path_);
-
-    void addObject(const String & path, size_t size);
-
-    static DiskObjectStorageMetadata readMetadata(const String & object_storage_root_path_, DiskPtr metadata_disk_, const String & metadata_file_path_);
-    static DiskObjectStorageMetadata readUpdateAndStoreMetadata(const String & object_storage_root_path_, DiskPtr metadata_disk_, const String & metadata_file_path_, bool sync, Updater updater);
-    static void readUpdateStoreMetadataAndRemove(const String & object_storage_root_path_, DiskPtr metadata_disk_, const String & metadata_file_path_, bool sync, Updater updater);
-
-    static DiskObjectStorageMetadata createAndStoreMetadata(const String & object_storage_root_path_, DiskPtr metadata_disk_, const String & metadata_file_path_, bool sync);
-    static DiskObjectStorageMetadata createUpdateAndStoreMetadata(const String & object_storage_root_path_, DiskPtr metadata_disk_, const String & metadata_file_path_, bool sync, Updater updater);
-    static DiskObjectStorageMetadata createAndStoreMetadataIfNotExists(const String & object_storage_root_path_, DiskPtr metadata_disk_, const String & metadata_file_path_, bool sync, bool overwrite);
-=======
 public:
->>>>>>> 36924cb4
 
     DiskObjectStorageMetadata(
         const std::string & common_metadata_path_,
-        const std::string & remote_fs_root_path_,
+        const std::string & object_storage_root_path_,
         const std::string & metadata_file_path_);
 
     void addObject(const std::string & path, size_t size);
@@ -77,12 +55,12 @@
 
     std::string getBlobsCommonPrefix() const
     {
-        return remote_fs_root_path;
+        return object_storage_root_path;
     }
 
     std::vector<BlobPathWithSize> getBlobs() const
     {
-        return remote_fs_objects;
+        return storage_objects;
     }
 
     bool isReadOnly() const
