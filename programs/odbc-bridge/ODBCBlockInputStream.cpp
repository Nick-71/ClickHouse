#include "ODBCBlockInputStream.h"
#include <vector>
#include <IO/ReadBufferFromString.h>
#include <DataTypes/DataTypeNullable.h>
#include <Columns/ColumnNullable.h>
#include <Columns/ColumnString.h>
#include <Columns/ColumnsNumber.h>
#include <Common/assert_cast.h>
#include <IO/ReadHelpers.h>
#include <IO/WriteHelpers.h>
#include <common/logger_useful.h>
#include <ext/range.h>


namespace DB
{
namespace ErrorCodes
{
    extern const int UNKNOWN_TYPE;
}


ODBCBlockInputStream::ODBCBlockInputStream(
    nanodbc::connection & connection_, const std::string & query_str, const Block & sample_block, const UInt64 max_block_size_)
    : log(&Poco::Logger::get("ODBCBlockInputStream"))
    , max_block_size{max_block_size_}
    , connection(connection_)
    , query(query_str)
{
    description.init(sample_block);
<<<<<<< HEAD
}


namespace
{
    using ValueType = ExternalResultDescription::ValueType;

    void insertValue(IColumn & column, const ValueType type, const Poco::Dynamic::Var & value)
    {
        switch (type)
        {
            case ValueType::vtUInt8:
                assert_cast<ColumnUInt8 &>(column).insertValue(value.convert<UInt64>());
                break;
            case ValueType::vtUInt16:
                assert_cast<ColumnUInt16 &>(column).insertValue(value.convert<UInt64>());
                break;
            case ValueType::vtUInt32:
                assert_cast<ColumnUInt32 &>(column).insertValue(value.convert<UInt64>());
                break;
            case ValueType::vtUInt64:
                assert_cast<ColumnUInt64 &>(column).insertValue(value.convert<UInt64>());
                break;
            case ValueType::vtInt8:
                assert_cast<ColumnInt8 &>(column).insertValue(value.convert<Int64>());
                break;
            case ValueType::vtInt16:
                assert_cast<ColumnInt16 &>(column).insertValue(value.convert<Int64>());
                break;
            case ValueType::vtInt32:
                assert_cast<ColumnInt32 &>(column).insertValue(value.convert<Int64>());
                break;
            case ValueType::vtInt64:
                assert_cast<ColumnInt64 &>(column).insertValue(value.convert<Int64>());
                break;
            case ValueType::vtFloat32:
                assert_cast<ColumnFloat32 &>(column).insertValue(value.convert<Float64>());
                break;
            case ValueType::vtFloat64:
                assert_cast<ColumnFloat64 &>(column).insertValue(value.convert<Float64>());
                break;
            case ValueType::vtString:
                assert_cast<ColumnString &>(column).insert(value.convert<String>());
                break;
            case ValueType::vtDate:
            {
                Poco::DateTime date = value.convert<Poco::DateTime>();
                assert_cast<ColumnUInt16 &>(column).insertValue(UInt16{LocalDate(date.year(), date.month(), date.day()).getDayNum()});
                break;
            }
            case ValueType::vtDateTime:
            {
                Poco::DateTime datetime = value.convert<Poco::DateTime>();
                assert_cast<ColumnUInt32 &>(column).insertValue(time_t{LocalDateTime(
                    datetime.year(), datetime.month(), datetime.day(), datetime.hour(), datetime.minute(), datetime.second())});
                break;
            }
            case ValueType::vtUUID:
                assert_cast<ColumnUInt128 &>(column).insert(parse<UUID>(value.convert<std::string>()).toUnderType());
                break;
            default:
                throw Exception("Unsupported value type", ErrorCodes::UNKNOWN_TYPE);
        }
    }

    void insertDefaultValue(IColumn & column, const IColumn & sample_column) { column.insertFrom(sample_column, 0); }
=======
    result = execute(connection, NANODBC_TEXT(query));
>>>>>>> 6beb2b93
}


Block ODBCBlockInputStream::readImpl()
{
    if (finished)
        return Block();

    MutableColumns columns(description.sample_block.cloneEmptyColumns());
    size_t num_rows = 0;

    while (true)
    {
        if (!result.next())
        {
            finished = true;
            break;
        }

        for (int idx = 0; idx < result.columns(); ++idx)
        {
            const auto & sample = description.sample_block.getByPosition(idx);

            if (!result.is_null(idx))
            {
                bool is_nullable = description.types[idx].second;

                if (is_nullable)
                {
                    ColumnNullable & column_nullable = assert_cast<ColumnNullable &>(*columns[idx]);
                    const auto & data_type = assert_cast<const DataTypeNullable &>(*sample.type);
                    insertValue(column_nullable.getNestedColumn(), data_type.getNestedType(), description.types[idx].first, result, idx);
                    column_nullable.getNullMapData().emplace_back(0);
                }
                else
                {
                    insertValue(*columns[idx], sample.type, description.types[idx].first, result, idx);
                }
            }
            else
                insertDefaultValue(*columns[idx], *sample.column);
        }

        if (++num_rows == max_block_size)
            break;
    }

    return description.sample_block.cloneWithColumns(std::move(columns));
}


void ODBCBlockInputStream::insertValue(
        IColumn & column, const DataTypePtr data_type, const ValueType type, nanodbc::result & row, size_t idx)
{
    switch (type)
    {
        case ValueType::vtUInt8:
            assert_cast<ColumnUInt8 &>(column).insertValue(row.get<uint16_t>(idx));
            break;
        case ValueType::vtUInt16:
            assert_cast<ColumnUInt16 &>(column).insertValue(row.get<uint16_t>(idx));
            break;
        case ValueType::vtUInt32:
            assert_cast<ColumnUInt32 &>(column).insertValue(row.get<uint32_t>(idx));
            break;
        case ValueType::vtUInt64:
            assert_cast<ColumnUInt64 &>(column).insertValue(row.get<uint64_t>(idx));
            break;
        case ValueType::vtInt8:
            assert_cast<ColumnInt8 &>(column).insertValue(row.get<int16_t>(idx));
            break;
        case ValueType::vtInt16:
            assert_cast<ColumnInt16 &>(column).insertValue(row.get<int16_t>(idx));
            break;
        case ValueType::vtInt32:
            assert_cast<ColumnInt32 &>(column).insertValue(row.get<int32_t>(idx));
            break;
        case ValueType::vtInt64:
            assert_cast<ColumnInt64 &>(column).insertValue(row.get<int64_t>(idx));
            break;
        case ValueType::vtFloat32:
            assert_cast<ColumnFloat32 &>(column).insertValue(row.get<float>(idx));
            break;
        case ValueType::vtFloat64:
            assert_cast<ColumnFloat64 &>(column).insertValue(row.get<double>(idx));
            break;
        case ValueType::vtFixedString:[[fallthrough]];
        case ValueType::vtString:
            assert_cast<ColumnString &>(column).insert(row.get<std::string>(idx));
            break;
        case ValueType::vtUUID:
        {
            auto value = row.get<std::string>(idx);
            assert_cast<ColumnUInt128 &>(column).insert(parse<UUID>(value.data(), value.size()));
            break;
        }
        case ValueType::vtDate:
            assert_cast<ColumnUInt16 &>(column).insertValue(UInt16{LocalDate{row.get<std::string>(idx)}.getDayNum()});
            break;
        case ValueType::vtDateTime:
        {
            auto value = row.get<std::string>(idx);
            ReadBufferFromString in(value);
            time_t time = 0;
            readDateTimeText(time, in);
            if (time < 0)
                time = 0;
            assert_cast<ColumnUInt32 &>(column).insertValue(time);
            break;
        }
        case ValueType::vtDateTime64:[[fallthrough]];
        case ValueType::vtDecimal32: [[fallthrough]];
        case ValueType::vtDecimal64: [[fallthrough]];
        case ValueType::vtDecimal128: [[fallthrough]];
        case ValueType::vtDecimal256:
        {
            auto value = row.get<std::string>(idx);
            ReadBufferFromString istr(value);
            data_type->getDefaultSerialization()->deserializeWholeText(column, istr, FormatSettings{});
            break;
        }
        default:
            throw Exception("Unsupported value type", ErrorCodes::UNKNOWN_TYPE);
    }
}

}<|MERGE_RESOLUTION|>--- conflicted
+++ resolved
@@ -28,76 +28,7 @@
     , query(query_str)
 {
     description.init(sample_block);
-<<<<<<< HEAD
-}
-
-
-namespace
-{
-    using ValueType = ExternalResultDescription::ValueType;
-
-    void insertValue(IColumn & column, const ValueType type, const Poco::Dynamic::Var & value)
-    {
-        switch (type)
-        {
-            case ValueType::vtUInt8:
-                assert_cast<ColumnUInt8 &>(column).insertValue(value.convert<UInt64>());
-                break;
-            case ValueType::vtUInt16:
-                assert_cast<ColumnUInt16 &>(column).insertValue(value.convert<UInt64>());
-                break;
-            case ValueType::vtUInt32:
-                assert_cast<ColumnUInt32 &>(column).insertValue(value.convert<UInt64>());
-                break;
-            case ValueType::vtUInt64:
-                assert_cast<ColumnUInt64 &>(column).insertValue(value.convert<UInt64>());
-                break;
-            case ValueType::vtInt8:
-                assert_cast<ColumnInt8 &>(column).insertValue(value.convert<Int64>());
-                break;
-            case ValueType::vtInt16:
-                assert_cast<ColumnInt16 &>(column).insertValue(value.convert<Int64>());
-                break;
-            case ValueType::vtInt32:
-                assert_cast<ColumnInt32 &>(column).insertValue(value.convert<Int64>());
-                break;
-            case ValueType::vtInt64:
-                assert_cast<ColumnInt64 &>(column).insertValue(value.convert<Int64>());
-                break;
-            case ValueType::vtFloat32:
-                assert_cast<ColumnFloat32 &>(column).insertValue(value.convert<Float64>());
-                break;
-            case ValueType::vtFloat64:
-                assert_cast<ColumnFloat64 &>(column).insertValue(value.convert<Float64>());
-                break;
-            case ValueType::vtString:
-                assert_cast<ColumnString &>(column).insert(value.convert<String>());
-                break;
-            case ValueType::vtDate:
-            {
-                Poco::DateTime date = value.convert<Poco::DateTime>();
-                assert_cast<ColumnUInt16 &>(column).insertValue(UInt16{LocalDate(date.year(), date.month(), date.day()).getDayNum()});
-                break;
-            }
-            case ValueType::vtDateTime:
-            {
-                Poco::DateTime datetime = value.convert<Poco::DateTime>();
-                assert_cast<ColumnUInt32 &>(column).insertValue(time_t{LocalDateTime(
-                    datetime.year(), datetime.month(), datetime.day(), datetime.hour(), datetime.minute(), datetime.second())});
-                break;
-            }
-            case ValueType::vtUUID:
-                assert_cast<ColumnUInt128 &>(column).insert(parse<UUID>(value.convert<std::string>()).toUnderType());
-                break;
-            default:
-                throw Exception("Unsupported value type", ErrorCodes::UNKNOWN_TYPE);
-        }
-    }
-
-    void insertDefaultValue(IColumn & column, const IColumn & sample_column) { column.insertFrom(sample_column, 0); }
-=======
     result = execute(connection, NANODBC_TEXT(query));
->>>>>>> 6beb2b93
 }
 
 
