# 'clickhouse' binary is a multi purpose tool,
# that contain multiple execution modes (client, server, etc.)
# each of them is built and linked as a separate library, defined below.

option (ENABLE_CLICKHOUSE_ALL "Enable all tools" ON)
option (ENABLE_CLICKHOUSE_SERVER "Enable clickhouse-server" ${ENABLE_CLICKHOUSE_ALL})
option (ENABLE_CLICKHOUSE_CLIENT "Enable clickhouse-client" ${ENABLE_CLICKHOUSE_ALL})
option (ENABLE_CLICKHOUSE_LOCAL "Enable clickhouse-local" ${ENABLE_CLICKHOUSE_ALL})
option (ENABLE_CLICKHOUSE_BENCHMARK "Enable clickhouse-benchmark" ${ENABLE_CLICKHOUSE_ALL})
option (ENABLE_CLICKHOUSE_PERFORMANCE "Enable clickhouse-performance-test" ${ENABLE_CLICKHOUSE_ALL})
option (ENABLE_CLICKHOUSE_EXTRACT_FROM_CONFIG "Enable clickhouse-extract-from-config" ${ENABLE_CLICKHOUSE_ALL})
option (ENABLE_CLICKHOUSE_COMPRESSOR "Enable clickhouse-compressor" ${ENABLE_CLICKHOUSE_ALL})
option (ENABLE_CLICKHOUSE_COPIER "Enable clickhouse-copier" ${ENABLE_CLICKHOUSE_ALL})
option (ENABLE_CLICKHOUSE_FORMAT "Enable clickhouse-format" ${ENABLE_CLICKHOUSE_ALL})
option (ENABLE_CLICKHOUSE_OBFUSCATOR "Enable clickhouse-obfuscator" ${ENABLE_CLICKHOUSE_ALL})
option (ENABLE_CLICKHOUSE_ODBC_BRIDGE "Enable clickhouse-odbc-bridge" ${ENABLE_CLICKHOUSE_ALL})

configure_file (config_tools.h.in ${CMAKE_CURRENT_BINARY_DIR}/config_tools.h)

add_subdirectory (server)
add_subdirectory (client)
add_subdirectory (local)
add_subdirectory (benchmark)
add_subdirectory (performance-test)
add_subdirectory (extract-from-config)
add_subdirectory (compressor)
add_subdirectory (copier)
add_subdirectory (format)
add_subdirectory (clang)
add_subdirectory (obfuscator)
add_subdirectory (odbc-bridge)

if (CLICKHOUSE_SPLIT_BINARY)
    set (CLICKHOUSE_ALL_TARGETS clickhouse-server clickhouse-client clickhouse-local clickhouse-benchmark clickhouse-performance-test
<<<<<<< HEAD
            clickhouse-extract-from-config clickhouse-format clickhouse-copier clickhouse-odbc-bridge)
=======
            clickhouse-extract-from-config clickhouse-compressor clickhouse-format clickhouse-copier)
>>>>>>> a2343890

    if (USE_EMBEDDED_COMPILER)
        list (APPEND CLICKHOUSE_ALL_TARGETS clickhouse-clang clickhouse-lld)
    endif ()

    set_target_properties(${CLICKHOUSE_ALL_TARGETS} PROPERTIES RUNTIME_OUTPUT_DIRECTORY ..)

    add_custom_target (clickhouse-bundle ALL DEPENDS ${CLICKHOUSE_ALL_TARGETS})
    add_custom_target (clickhouse ALL DEPENDS clickhouse-bundle)
else ()
    if (USE_EMBEDDED_COMPILER)
        # before add_executable !
        link_directories (${LLVM_LIBRARY_DIRS})
    endif ()
    add_executable (clickhouse main.cpp)
    target_link_libraries (clickhouse clickhouse_common_io)
    target_include_directories (clickhouse BEFORE PRIVATE ${COMMON_INCLUDE_DIR})
    target_include_directories (clickhouse PRIVATE ${CMAKE_CURRENT_BINARY_DIR})

    if (ENABLE_CLICKHOUSE_SERVER)
        target_link_libraries (clickhouse clickhouse-server-lib)
    endif ()
    if (ENABLE_CLICKHOUSE_CLIENT)
        target_link_libraries (clickhouse clickhouse-client-lib)
    endif ()
    if (ENABLE_CLICKHOUSE_LOCAL)
        target_link_libraries (clickhouse clickhouse-local-lib)
    endif ()
    if (ENABLE_CLICKHOUSE_BENCHMARK)
        target_link_libraries (clickhouse clickhouse-benchmark-lib)
    endif ()
    if (ENABLE_CLICKHOUSE_PERFORMANCE)
        target_link_libraries (clickhouse clickhouse-performance-test-lib)
    endif ()
    if (ENABLE_CLICKHOUSE_COPIER)
        target_link_libraries (clickhouse clickhouse-copier-lib)
    endif ()
    if (ENABLE_CLICKHOUSE_EXTRACT_FROM_CONFIG)
        target_link_libraries (clickhouse clickhouse-extract-from-config-lib)
    endif ()
    if (ENABLE_CLICKHOUSE_COMPRESSOR)
        target_link_libraries (clickhouse clickhouse-compressor-lib)
    endif ()
    if (ENABLE_CLICKHOUSE_FORMAT)
        target_link_libraries (clickhouse clickhouse-format-lib)
    endif ()
    if (ENABLE_CLICKHOUSE_OBFUSCATOR)
        target_link_libraries (clickhouse clickhouse-obfuscator-lib)
    endif ()
    if (USE_EMBEDDED_COMPILER)
        target_link_libraries (clickhouse clickhouse-compiler-lib)
    endif ()
    if (ENABLE_CLICKHOUSE_ODBC_BRIDGE)
        target_link_libraries (clickhouse clickhouse-odbc-bridge-lib)
    endif()

    set (CLICKHOUSE_BUNDLE)
    if (ENABLE_CLICKHOUSE_SERVER)
        add_custom_target (clickhouse-server ALL COMMAND ${CMAKE_COMMAND} -E create_symlink clickhouse clickhouse-server DEPENDS clickhouse)
        install (FILES ${CMAKE_CURRENT_BINARY_DIR}/clickhouse-server DESTINATION ${CMAKE_INSTALL_BINDIR} COMPONENT clickhouse)
        list(APPEND CLICKHOUSE_BUNDLE clickhouse-server)
    endif ()
    if (ENABLE_CLICKHOUSE_CLIENT)
        add_custom_target (clickhouse-client ALL COMMAND ${CMAKE_COMMAND} -E create_symlink clickhouse clickhouse-client DEPENDS clickhouse)
        install (FILES ${CMAKE_CURRENT_BINARY_DIR}/clickhouse-client DESTINATION ${CMAKE_INSTALL_BINDIR} COMPONENT clickhouse)
        list(APPEND CLICKHOUSE_BUNDLE clickhouse-client)
    endif ()
    if (ENABLE_CLICKHOUSE_LOCAL)
        add_custom_target (clickhouse-local ALL COMMAND ${CMAKE_COMMAND} -E create_symlink clickhouse clickhouse-local DEPENDS clickhouse)
        install (FILES ${CMAKE_CURRENT_BINARY_DIR}/clickhouse-local DESTINATION ${CMAKE_INSTALL_BINDIR} COMPONENT clickhouse)
        list(APPEND CLICKHOUSE_BUNDLE clickhouse-local)
    endif ()
    if (ENABLE_CLICKHOUSE_BENCHMARK)
        add_custom_target (clickhouse-benchmark ALL COMMAND ${CMAKE_COMMAND} -E create_symlink clickhouse clickhouse-benchmark DEPENDS clickhouse)
        install (FILES ${CMAKE_CURRENT_BINARY_DIR}/clickhouse-benchmark DESTINATION ${CMAKE_INSTALL_BINDIR} COMPONENT clickhouse)
        list(APPEND CLICKHOUSE_BUNDLE clickhouse-benchmark)
    endif ()
    if (ENABLE_CLICKHOUSE_PERFORMANCE)
        add_custom_target (clickhouse-performance-test ALL COMMAND ${CMAKE_COMMAND} -E create_symlink clickhouse clickhouse-performance-test DEPENDS clickhouse)
        install (FILES ${CMAKE_CURRENT_BINARY_DIR}/clickhouse-performance-test DESTINATION ${CMAKE_INSTALL_BINDIR} COMPONENT clickhouse)
        list(APPEND CLICKHOUSE_BUNDLE clickhouse-performance-test)
    endif ()
    if (ENABLE_CLICKHOUSE_COPIER)
        add_custom_target (clickhouse-copier ALL COMMAND ${CMAKE_COMMAND} -E create_symlink clickhouse clickhouse-copier DEPENDS clickhouse)
        install (FILES ${CMAKE_CURRENT_BINARY_DIR}/clickhouse-copier DESTINATION ${CMAKE_INSTALL_BINDIR} COMPONENT clickhouse)
        list(APPEND CLICKHOUSE_BUNDLE clickhouse-copier)
    endif ()
    if (ENABLE_CLICKHOUSE_EXTRACT_FROM_CONFIG)
        add_custom_target (clickhouse-extract-from-config ALL COMMAND ${CMAKE_COMMAND} -E create_symlink clickhouse clickhouse-extract-from-config DEPENDS clickhouse)
        install (FILES ${CMAKE_CURRENT_BINARY_DIR}/clickhouse-extract-from-config DESTINATION ${CMAKE_INSTALL_BINDIR} COMPONENT clickhouse)
        list(APPEND CLICKHOUSE_BUNDLE clickhouse-extract-from-config)
    endif ()
    if (ENABLE_CLICKHOUSE_COMPRESSOR)
        add_custom_target (clickhouse-compressor ALL COMMAND ${CMAKE_COMMAND} -E create_symlink clickhouse clickhouse-compressor DEPENDS clickhouse)
        install (FILES ${CMAKE_CURRENT_BINARY_DIR}/clickhouse-compressor DESTINATION ${CMAKE_INSTALL_BINDIR} COMPONENT clickhouse)
        list(APPEND CLICKHOUSE_BUNDLE clickhouse-compressor)
    endif ()
    if (ENABLE_CLICKHOUSE_FORMAT)
        add_custom_target (clickhouse-format ALL COMMAND ${CMAKE_COMMAND} -E create_symlink clickhouse clickhouse-format DEPENDS clickhouse)
        install (FILES ${CMAKE_CURRENT_BINARY_DIR}/clickhouse-format DESTINATION ${CMAKE_INSTALL_BINDIR} COMPONENT clickhouse)
        list(APPEND CLICKHOUSE_BUNDLE clickhouse-format)
    endif ()
    if (ENABLE_CLICKHOUSE_COPIER)
        add_custom_target (clickhouse-obfuscator ALL COMMAND ${CMAKE_COMMAND} -E create_symlink clickhouse clickhouse-obfuscator DEPENDS clickhouse)
        install (FILES ${CMAKE_CURRENT_BINARY_DIR}/clickhouse-obfuscator DESTINATION ${CMAKE_INSTALL_BINDIR} COMPONENT clickhouse)
        list(APPEND CLICKHOUSE_BUNDLE clickhouse-obfuscator)
    endif ()
    if (ENABLE_CLICKHOUSE_ODBC_BRIDGE)
        add_custom_target (clickhouse-odbc-bridge ALL COMMAND ${CMAKE_COMMAND} -E create_symlink clickhouse clickhouse-odbc-bridge DEPENDS clickhouse)
        install (FILES ${CMAKE_CURRENT_BINARY_DIR}/clickhouse-odbc-bridge DESTINATION ${CMAKE_INSTALL_BINDIR} COMPONENT clickhouse)
        list(APPEND CLICKHOUSE_BUNDLE clickhouse-odbc-bridge)
    endif ()


    # install always because depian package want this files:
    add_custom_target (clickhouse-clang ALL COMMAND ${CMAKE_COMMAND} -E create_symlink clickhouse clickhouse-clang DEPENDS clickhouse)
    add_custom_target (clickhouse-lld ALL COMMAND ${CMAKE_COMMAND} -E create_symlink clickhouse clickhouse-lld DEPENDS clickhouse)
    list(APPEND CLICKHOUSE_BUNDLE clickhouse-clang clickhouse-lld)

    install (TARGETS clickhouse RUNTIME DESTINATION ${CMAKE_INSTALL_BINDIR} COMPONENT clickhouse)

    install (FILES
       ${CMAKE_CURRENT_BINARY_DIR}/clickhouse-clang
       ${CMAKE_CURRENT_BINARY_DIR}/clickhouse-lld
       DESTINATION ${CMAKE_INSTALL_BINDIR} COMPONENT clickhouse)

    add_custom_target (clickhouse-bundle ALL DEPENDS ${CLICKHOUSE_BUNDLE})

endif ()

if (TARGET clickhouse-server AND TARGET copy-headers)
    add_dependencies(clickhouse-server copy-headers)
endif ()<|MERGE_RESOLUTION|>--- conflicted
+++ resolved
@@ -32,11 +32,7 @@
 
 if (CLICKHOUSE_SPLIT_BINARY)
     set (CLICKHOUSE_ALL_TARGETS clickhouse-server clickhouse-client clickhouse-local clickhouse-benchmark clickhouse-performance-test
-<<<<<<< HEAD
-            clickhouse-extract-from-config clickhouse-format clickhouse-copier clickhouse-odbc-bridge)
-=======
-            clickhouse-extract-from-config clickhouse-compressor clickhouse-format clickhouse-copier)
->>>>>>> a2343890
+            clickhouse-extract-from-config clickhouse-compressor clickhouse-format clickhouse-copier clickhouse-odbc-bridge)
 
     if (USE_EMBEDDED_COMPILER)
         list (APPEND CLICKHOUSE_ALL_TARGETS clickhouse-clang clickhouse-lld)
