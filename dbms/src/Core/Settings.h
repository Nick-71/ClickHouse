#pragma once

#include "SettingsCommon.h"
#include <Core/Defines.h>


namespace Poco
{
    namespace Util
    {
        class AbstractConfiguration;
    }
}

namespace boost
{
    namespace program_options
    {
        class options_description;
    }
}


namespace DB
{

class IColumn;


/** Settings of query execution.
  */
struct Settings : public SettingsCollection<Settings>
{
    /// For initialization from empty initializer-list to be "value initialization", not "aggregate initialization" in C++14.
    /// http://en.cppreference.com/w/cpp/language/aggregate_initialization
    Settings() {}

    /** List of settings: type, name, default value.
      *
      * This looks rather unconvenient. It is done that way to avoid repeating settings in different places.
      * Note: as an alternative, we could implement settings to be completely dynamic in form of map: String -> Field,
      *  but we are not going to do it, because settings is used everywhere as static struct fields.
      */

#define LIST_OF_SETTINGS(M) \
    M(SettingUInt64, min_compress_block_size, 65536, "The actual size of the block to compress, if the uncompressed data less than max_compress_block_size is no less than this value and no less than the volume of data for one mark.") \
    M(SettingUInt64, max_compress_block_size, 1048576, "The maximum size of blocks of uncompressed data before compressing for writing to a table.") \
    M(SettingUInt64, max_block_size, DEFAULT_BLOCK_SIZE, "Maximum block size for reading") \
    M(SettingUInt64, max_insert_block_size, DEFAULT_INSERT_BLOCK_SIZE, "The maximum block size for insertion, if we control the creation of blocks for insertion.") \
    M(SettingUInt64, min_insert_block_size_rows, DEFAULT_INSERT_BLOCK_SIZE, "Squash blocks passed to INSERT query to specified size in rows, if blocks are not big enough.") \
    M(SettingUInt64, min_insert_block_size_bytes, (DEFAULT_INSERT_BLOCK_SIZE * 256), "Squash blocks passed to INSERT query to specified size in bytes, if blocks are not big enough.") \
    M(SettingMaxThreads, max_threads, 0, "The maximum number of threads to execute the request. By default, it is determined automatically.") \
    M(SettingMaxThreads, max_alter_threads, 0, "The maximum number of threads to execute the ALTER requests. By default, it is determined automatically.") \
    M(SettingUInt64, max_read_buffer_size, DBMS_DEFAULT_BUFFER_SIZE, "The maximum size of the buffer to read from the filesystem.") \
    M(SettingUInt64, max_distributed_connections, 1024, "The maximum number of connections for distributed processing of one query (should be greater than max_threads).") \
    M(SettingUInt64, max_query_size, 262144, "Which part of the query can be read into RAM for parsing (the remaining data for INSERT, if any, is read later)") \
    M(SettingUInt64, interactive_delay, 100000, "The interval in microseconds to check if the request is cancelled, and to send progress info.") \
    M(SettingSeconds, connect_timeout, DBMS_DEFAULT_CONNECT_TIMEOUT_SEC, "Connection timeout if there are no replicas.") \
    M(SettingMilliseconds, connect_timeout_with_failover_ms, DBMS_DEFAULT_CONNECT_TIMEOUT_WITH_FAILOVER_MS, "Connection timeout for selecting first healthy replica.") \
    M(SettingSeconds, receive_timeout, DBMS_DEFAULT_RECEIVE_TIMEOUT_SEC, "") \
    M(SettingSeconds, send_timeout, DBMS_DEFAULT_SEND_TIMEOUT_SEC, "") \
    M(SettingSeconds, tcp_keep_alive_timeout, 0, "") \
    M(SettingMilliseconds, queue_max_wait_ms, 5000, "The wait time in the request queue, if the number of concurrent requests exceeds the maximum.") \
    M(SettingUInt64, poll_interval, DBMS_DEFAULT_POLL_INTERVAL, "Block at the query wait loop on the server for the specified number of seconds.") \
    M(SettingUInt64, distributed_connections_pool_size, DBMS_DEFAULT_DISTRIBUTED_CONNECTIONS_POOL_SIZE, "Maximum number of connections with one remote server in the pool.") \
    M(SettingUInt64, connections_with_failover_max_tries, DBMS_CONNECTION_POOL_WITH_FAILOVER_DEFAULT_MAX_TRIES, "The maximum number of attempts to connect to replicas.") \
    M(SettingBool, extremes, false, "Calculate minimums and maximums of the result columns. They can be output in JSON-formats.") \
    M(SettingBool, use_uncompressed_cache, true, "Whether to use the cache of uncompressed blocks.") \
    M(SettingBool, replace_running_query, false, "Whether the running request should be canceled with the same id as the new one.") \
    M(SettingUInt64, background_pool_size, 16, "Number of threads performing background work for tables (for example, merging in merge tree). Only has meaning at server startup.") \
    M(SettingUInt64, background_schedule_pool_size, 16, "Number of threads performing background tasks for replicated tables. Only has meaning at server startup.") \
    \
    M(SettingMilliseconds, distributed_directory_monitor_sleep_time_ms, 100, "Sleep time for StorageDistributed DirectoryMonitors in case there is no work or exception has been thrown.") \
    \
    M(SettingBool, distributed_directory_monitor_batch_inserts, false, "Should StorageDistributed DirectoryMonitors try to batch individual inserts into bigger ones.") \
    \
    M(SettingBool, optimize_move_to_prewhere, true, "Allows disabling WHERE to PREWHERE optimization in SELECT queries from MergeTree.") \
    \
    M(SettingUInt64, replication_alter_partitions_sync, 1, "Wait for actions to manipulate the partitions. 0 - do not wait, 1 - wait for execution only of itself, 2 - wait for everyone.") \
    M(SettingUInt64, replication_alter_columns_timeout, 60, "Wait for actions to change the table structure within the specified number of seconds. 0 - wait unlimited time.") \
    \
    M(SettingLoadBalancing, load_balancing, LoadBalancing::RANDOM, "Which replicas (among healthy replicas) to preferably send a query to (on the first attempt) for distributed processing.") \
    \
    M(SettingTotalsMode, totals_mode, TotalsMode::AFTER_HAVING_EXCLUSIVE, "How to calculate TOTALS when HAVING is present, as well as when max_rows_to_group_by and group_by_overflow_mode = ‘any’ are present.") \
    M(SettingFloat, totals_auto_threshold, 0.5, "The threshold for totals_mode = 'auto'.") \
    \
    M(SettingBool, compile, false, "Whether query compilation is enabled.") \
    M(SettingBool, compile_expressions, false, "Compile some scalar functions and operators to native code.") \
    M(SettingUInt64, min_count_to_compile, 3, "The number of structurally identical queries before they are compiled.") \
    M(SettingUInt64, min_count_to_compile_expression, 3, "The number of identical expressions before they are JIT-compiled") \
    M(SettingUInt64, group_by_two_level_threshold, 100000, "From what number of keys, a two-level aggregation starts. 0 - the threshold is not set.") \
    M(SettingUInt64, group_by_two_level_threshold_bytes, 100000000, "From what size of the aggregation state in bytes, a two-level aggregation begins to be used. 0 - the threshold is not set. Two-level aggregation is used when at least one of the thresholds is triggered.") \
    M(SettingBool, distributed_aggregation_memory_efficient, false, "Is the memory-saving mode of distributed aggregation enabled.") \
    M(SettingUInt64, aggregation_memory_efficient_merge_threads, 0, "Number of threads to use for merge intermediate aggregation results in memory efficient mode. When bigger, then more memory is consumed. 0 means - same as 'max_threads'.") \
    \
    M(SettingUInt64, max_parallel_replicas, 1, "The maximum number of replicas of each shard used when the query is executed. For consistency (to get different parts of the same partition), this option only works for the specified sampling key. The lag of the replicas is not controlled.") \
    M(SettingUInt64, parallel_replicas_count, 0, "") \
    M(SettingUInt64, parallel_replica_offset, 0, "") \
    \
    M(SettingBool, skip_unavailable_shards, false, "Silently skip unavailable shards.") \
    \
    M(SettingBool, distributed_group_by_no_merge, false, "Do not merge aggregation states from different servers for distributed query processing - in case it is for certain that there are different keys on different shards.") \
    M(SettingBool, optimize_skip_unused_shards, false, "Assumes that data is distributed by sharding_key. Optimization to skip unused shards if SELECT query filters by sharding_key.") \
    \
    M(SettingUInt64, merge_tree_min_rows_for_concurrent_read, (20 * 8192), "If at least as many lines are read from one file, the reading can be parallelized.") \
    M(SettingUInt64, merge_tree_min_bytes_for_concurrent_read, (100 * 1024 * 1024), "If at least as many bytes are read from one file, the reading can be parallelized.") \
    M(SettingUInt64, merge_tree_min_rows_for_seek, 0, "You can skip reading more than that number of rows at the price of one seek per file.") \
    M(SettingUInt64, merge_tree_min_bytes_for_seek, 0, "You can skip reading more than that number of bytes at the price of one seek per file.") \
    M(SettingUInt64, merge_tree_coarse_index_granularity, 8, "If the index segment can contain the required keys, divide it into as many parts and recursively check them.") \
    M(SettingUInt64, merge_tree_max_rows_to_use_cache, (1024 * 1024), "The maximum number of rows per request, to use the cache of uncompressed data. If the request is large, the cache is not used. (For large queries not to flush out the cache.)") \
    M(SettingUInt64, merge_tree_max_bytes_to_use_cache, (600 * 1024 * 1024), "The maximum number of rows per request, to use the cache of uncompressed data. If the request is large, the cache is not used. (For large queries not to flush out the cache.)") \
    \
    M(SettingBool, merge_tree_uniform_read_distribution, true, "Distribute read from MergeTree over threads evenly, ensuring stable average execution time of each thread within one read operation.") \
    \
    M(SettingUInt64, mysql_max_rows_to_insert, 65536, "The maximum number of rows in MySQL batch insertion of the MySQL storage engine") \
    \
    M(SettingUInt64, optimize_min_equality_disjunction_chain_length, 3, "The minimum length of the expression `expr = x1 OR ... expr = xN` for optimization ") \
    \
    M(SettingUInt64, min_bytes_to_use_direct_io, 0, "The minimum number of bytes for reading the data with O_DIRECT option during SELECT queries execution. 0 - disabled.") \
    \
    M(SettingBool, force_index_by_date, 0, "Throw an exception if there is a partition key in a table, and it is not used.") \
    M(SettingBool, force_primary_key, 0, "Throw an exception if there is primary key in a table, and it is not used.") \
    \
    M(SettingUInt64, mark_cache_min_lifetime, 10000, "If the maximum size of mark_cache is exceeded, delete only records older than mark_cache_min_lifetime seconds.") \
    \
    M(SettingFloat, max_streams_to_max_threads_ratio, 1, "Allows you to use more sources than the number of threads - to more evenly distribute work across threads. It is assumed that this is a temporary solution, since it will be possible in the future to make the number of sources equal to the number of threads, but for each source to dynamically select available work for itself.") \
    \
    M(SettingString, network_compression_method, "LZ4", "Allows you to select the method of data compression when writing.") \
    \
    M(SettingInt64, network_zstd_compression_level, 1, "Allows you to select the level of ZSTD compression.") \
    \
    M(SettingUInt64, priority, 0, "Priority of the query. 1 - the highest, higher value - lower priority; 0 - do not use priorities.") \
    \
    M(SettingBool, log_queries, 0, "Log requests and write the log to the system table.") \
    \
    M(SettingUInt64, log_queries_cut_to_length, 100000, "If query length is greater than specified threshold (in bytes), then cut query when writing to query log. Also limit length of printed query in ordinary text log.") \
    \
    M(SettingDistributedProductMode, distributed_product_mode, DistributedProductMode::DENY, "How are distributed subqueries performed inside IN or JOIN sections?") \
    \
    M(SettingUInt64, max_concurrent_queries_for_user, 0, "The maximum number of concurrent requests per user.") \
    \
    M(SettingBool, insert_deduplicate, true, "For INSERT queries in the replicated table, specifies that deduplication of insertings blocks should be preformed") \
    \
    M(SettingUInt64, insert_quorum, 0, "For INSERT queries in the replicated table, wait writing for the specified number of replicas and linearize the addition of the data. 0 - disabled.") \
    M(SettingMilliseconds, insert_quorum_timeout, 600000, "") \
    M(SettingUInt64, select_sequential_consistency, 0, "For SELECT queries from the replicated table, throw an exception if the replica does not have a chunk written with the quorum; do not read the parts that have not yet been written with the quorum.") \
    M(SettingUInt64, table_function_remote_max_addresses, 1000, "The maximum number of different shards and the maximum number of replicas of one shard in the `remote` function.") \
    M(SettingMilliseconds, read_backoff_min_latency_ms, 1000, "Setting to reduce the number of threads in case of slow reads. Pay attention only to reads that took at least that much time.") \
    M(SettingUInt64, read_backoff_max_throughput, 1048576, "Settings to reduce the number of threads in case of slow reads. Count events when the read bandwidth is less than that many bytes per second.") \
    M(SettingMilliseconds, read_backoff_min_interval_between_events_ms, 1000, "Settings to reduce the number of threads in case of slow reads. Do not pay attention to the event, if the previous one has passed less than a certain amount of time.") \
    M(SettingUInt64, read_backoff_min_events, 2, "Settings to reduce the number of threads in case of slow reads. The number of events after which the number of threads will be reduced.") \
    \
    M(SettingFloat, memory_tracker_fault_probability, 0., "For testing of `exception safety` - throw an exception every time you allocate memory with the specified probability.") \
    \
    M(SettingBool, enable_http_compression, 0, "Compress the result if the client over HTTP said that it understands data compressed by gzip or deflate.") \
    M(SettingInt64, http_zlib_compression_level, 3, "Compression level - used if the client on HTTP said that it understands data compressed by gzip or deflate.") \
    \
    M(SettingBool, http_native_compression_disable_checksumming_on_decompress, 0, "If you uncompress the POST data from the client compressed by the native format, do not check the checksum.") \
    \
    M(SettingString, count_distinct_implementation, "uniqExact", "What aggregate function to use for implementation of count(DISTINCT ...)") \
    \
    M(SettingBool, output_format_write_statistics, true, "Write statistics about read rows, bytes, time elapsed in suitable output formats.") \
    \
    M(SettingBool, add_http_cors_header, false, "Write add http CORS header.") \
    \
    M(SettingBool, input_format_skip_unknown_fields, false, "Skip columns with unknown names from input data (it works for JSONEachRow, CSVWithNames, TSVWithNames and TSKV formats).") \
    M(SettingBool, input_format_with_names_use_header, false, "For TSVWithNames and CSVWithNames input formats this controls whether format parser is to assume that column data appear in the input exactly as they are specified in the header.") \
    M(SettingBool, input_format_import_nested_json, false, "Map nested JSON data to nested tables (it works for JSONEachRow format).") \
    M(SettingBool, input_format_defaults_for_omitted_fields, false, "For input data calculate default expressions for omitted fields (it works for JSONEachRow format).") \
    \
    M(SettingBool, input_format_values_interpret_expressions, true, "For Values format: if field could not be parsed by streaming parser, run SQL parser and try to interpret it as SQL expression.") \
    \
    M(SettingBool, output_format_json_quote_64bit_integers, true, "Controls quoting of 64-bit integers in JSON output format.") \
    \
    M(SettingBool, output_format_json_quote_denormals, false, "Enables '+nan', '-nan', '+inf', '-inf' outputs in JSON output format.") \
    \
    M(SettingBool, output_format_json_escape_forward_slashes, true, "Controls escaping forward slashes for string outputs in JSON output format. This is intended for compatibility with JavaScript. Don't confuse with backslashes that are always escaped.") \
    \
    M(SettingUInt64, output_format_pretty_max_rows, 10000, "Rows limit for Pretty formats.") \
    M(SettingUInt64, output_format_pretty_max_column_pad_width, 250, "Maximum width to pad all values in a column in Pretty formats.") \
    M(SettingBool, output_format_pretty_color, true, "Use ANSI escape sequences to paint colors in Pretty formats") \
    M(SettingUInt64, output_format_parquet_row_group_size, 1000000, "Row group size in rows.") \
    \
    M(SettingBool, use_client_time_zone, false, "Use client timezone for interpreting DateTime string values, instead of adopting server timezone.") \
    \
    M(SettingBool, send_progress_in_http_headers, false, "Send progress notifications using X-ClickHouse-Progress headers. Some clients do not support high amount of HTTP headers (Python requests in particular), so it is disabled by default.") \
    \
    M(SettingUInt64, http_headers_progress_interval_ms, 100, "Do not send HTTP headers X-ClickHouse-Progress more frequently than at each specified interval.") \
    \
    M(SettingBool, fsync_metadata, 1, "Do fsync after changing metadata for tables and databases (.sql files). Could be disabled in case of poor latency on server with high load of DDL queries and high load of disk subsystem.") \
    \
    M(SettingUInt64, input_format_allow_errors_num, 0, "Maximum absolute amount of errors while reading text formats (like CSV, TSV). In case of error, if both absolute and relative values are non-zero, and at least absolute or relative amount of errors is lower than corresponding value, will skip until next line and continue.") \
    M(SettingFloat, input_format_allow_errors_ratio, 0, "Maximum relative amount of errors while reading text formats (like CSV, TSV). In case of error, if both absolute and relative values are non-zero, and at least absolute or relative amount of errors is lower than corresponding value, will skip until next line and continue.") \
    \
    M(SettingBool, join_use_nulls, 0, "Use NULLs for non-joined rows of outer JOINs. If false, use default value of corresponding columns data type.") \
    \
    M(SettingJoinStrictness, join_default_strictness, JoinStrictness::ALL, "Set default strictness in JOIN query. Possible values: empty string, 'ANY', 'ALL'. If empty, query without strictness will throw exception.") \
    \
    M(SettingUInt64, preferred_block_size_bytes, 1000000, "") \
    \
    M(SettingUInt64, max_replica_delay_for_distributed_queries, 300, "If set, distributed queries of Replicated tables will choose servers with replication delay in seconds less than the specified value (not inclusive). Zero means do not take delay into account.") \
    M(SettingBool, fallback_to_stale_replicas_for_distributed_queries, 1, "Suppose max_replica_delay_for_distributed_queries is set and all replicas for the queried table are stale. If this setting is enabled, the query will be performed anyway, otherwise the error will be reported.") \
    M(SettingUInt64, preferred_max_column_in_block_size_bytes, 0, "Limit on max column size in block while reading. Helps to decrease cache misses count. Should be close to L2 cache size.") \
    \
    M(SettingBool, insert_distributed_sync, false, "If setting is enabled, insert query into distributed waits until data will be sent to all nodes in cluster.") \
    M(SettingUInt64, insert_distributed_timeout, 0, "Timeout for insert query into distributed. Setting is used only with insert_distributed_sync enabled. Zero value means no timeout.") \
    M(SettingInt64, distributed_ddl_task_timeout, 180, "Timeout for DDL query responses from all hosts in cluster. Negative value means infinite.") \
    M(SettingMilliseconds, stream_flush_interval_ms, 7500, "Timeout for flushing data from streaming storages.") \
    M(SettingString, format_schema, "", "Schema identifier (used by schema-based formats)") \
    M(SettingBool, insert_allow_materialized_columns, 0, "If setting is enabled, Allow materialized columns in INSERT.") \
    M(SettingSeconds, http_connection_timeout, DEFAULT_HTTP_READ_BUFFER_CONNECTION_TIMEOUT, "HTTP connection timeout.") \
    M(SettingSeconds, http_send_timeout, DEFAULT_HTTP_READ_BUFFER_TIMEOUT, "HTTP send timeout") \
    M(SettingSeconds, http_receive_timeout, DEFAULT_HTTP_READ_BUFFER_TIMEOUT, "HTTP receive timeout") \
    M(SettingBool, optimize_throw_if_noop, false, "If setting is enabled and OPTIMIZE query didn't actually assign a merge then an explanatory exception is thrown") \
    M(SettingBool, use_index_for_in_with_subqueries, true, "Try using an index if there is a subquery or a table expression on the right side of the IN operator.") \
    M(SettingBool, empty_result_for_aggregation_by_empty_set, false, "Return empty result when aggregating without keys on empty set.") \
    M(SettingBool, allow_distributed_ddl, true, "If it is set to true, then a user is allowed to executed distributed DDL queries.") \
    M(SettingUInt64, odbc_max_field_size, 1024, "Max size of filed can be read from ODBC dictionary. Long strings are truncated.") \
    \
    \
    /** Limits during query execution are part of the settings. \
      * Used to provide a more safe execution of queries from the user interface. \
      * Basically, limits are checked for each block (not every row). That is, the limits can be slightly violated. \
      * Almost all limits apply only to SELECTs. \
      * Almost all limits apply to each stream individually. \
      */ \
    \
    M(SettingUInt64, max_rows_to_read, 0, "Limit on read rows from the most 'deep' sources. That is, only in the deepest subquery. When reading from a remote server, it is only checked on a remote server.") \
    M(SettingUInt64, max_bytes_to_read, 0, "Limit on read bytes (after decompression) from the most 'deep' sources. That is, only in the deepest subquery. When reading from a remote server, it is only checked on a remote server.") \
    M(SettingOverflowMode, read_overflow_mode, OverflowMode::THROW, "What to do when the limit is exceeded.") \
    \
    M(SettingUInt64, max_rows_to_group_by, 0, "") \
    M(SettingOverflowModeGroupBy, group_by_overflow_mode, OverflowMode::THROW, "What to do when the limit is exceeded.") \
    M(SettingUInt64, max_bytes_before_external_group_by, 0, "") \
    \
    M(SettingUInt64, max_rows_to_sort, 0, "") \
    M(SettingUInt64, max_bytes_to_sort, 0, "") \
    M(SettingOverflowMode, sort_overflow_mode, OverflowMode::THROW, "What to do when the limit is exceeded.") \
    M(SettingUInt64, max_bytes_before_external_sort, 0, "") \
    M(SettingUInt64, max_bytes_before_remerge_sort, 1000000000, "In case of ORDER BY with LIMIT, when memory usage is higher than specified threshold, perform additional steps of merging blocks before final merge to keep just top LIMIT rows.") \
    \
    M(SettingUInt64, max_result_rows, 0, "Limit on result size in rows. Also checked for intermediate data sent from remote servers.") \
    M(SettingUInt64, max_result_bytes, 0, "Limit on result size in bytes (uncompressed). Also checked for intermediate data sent from remote servers.") \
    M(SettingOverflowMode, result_overflow_mode, OverflowMode::THROW, "What to do when the limit is exceeded.") \
    \
    /* TODO: Check also when merging and finalizing aggregate functions. */ \
    M(SettingSeconds, max_execution_time, 0, "") \
    M(SettingOverflowMode, timeout_overflow_mode, OverflowMode::THROW, "What to do when the limit is exceeded.") \
    \
    M(SettingUInt64, min_execution_speed, 0, "Minimum number of execution rows per second.") \
    M(SettingUInt64, max_execution_speed, 0, "Maximum number of execution rows per second.") \
    M(SettingUInt64, min_execution_speed_bytes, 0, "Minimum number of execution bytes per second.") \
    M(SettingUInt64, max_execution_speed_bytes, 0, "Maximum number of execution bytes per second.") \
    M(SettingSeconds, timeout_before_checking_execution_speed, 0, "Check that the speed is not too low after the specified time has elapsed.") \
    \
    M(SettingUInt64, max_columns_to_read, 0, "") \
    M(SettingUInt64, max_temporary_columns, 0, "") \
    M(SettingUInt64, max_temporary_non_const_columns, 0, "") \
    \
    M(SettingUInt64, max_subquery_depth, 100, "") \
    M(SettingUInt64, max_pipeline_depth, 1000, "") \
    M(SettingUInt64, max_ast_depth, 1000, "Maximum depth of query syntax tree. Checked after parsing.") \
    M(SettingUInt64, max_ast_elements, 50000, "Maximum size of query syntax tree in number of nodes. Checked after parsing.") \
    M(SettingUInt64, max_expanded_ast_elements, 500000, "Maximum size of query syntax tree in number of nodes after expansion of aliases and the asterisk.") \
    \
    M(SettingUInt64, readonly, 0, "0 - everything is allowed. 1 - only read requests. 2 - only read requests, as well as changing settings, except for the 'readonly' setting.") \
    \
    M(SettingUInt64, max_rows_in_set, 0, "Maximum size of the set (in number of elements) resulting from the execution of the IN section.") \
    M(SettingUInt64, max_bytes_in_set, 0, "Maximum size of the set (in bytes in memory) resulting from the execution of the IN section.") \
    M(SettingOverflowMode, set_overflow_mode, OverflowMode::THROW, "What to do when the limit is exceeded.") \
    \
    M(SettingUInt64, max_rows_in_join, 0, "Maximum size of the hash table for JOIN (in number of rows).") \
    M(SettingUInt64, max_bytes_in_join, 0, "Maximum size of the hash table for JOIN (in number of bytes in memory).") \
    M(SettingOverflowMode, join_overflow_mode, OverflowMode::THROW, "What to do when the limit is exceeded.") \
    M(SettingBool, join_any_take_last_row, false, "When disabled (default) ANY JOIN will take the first found row for a key. When enabled, it will take the last row seen if there are multiple rows for the same key.") \
    \
    M(SettingUInt64, max_rows_to_transfer, 0, "Maximum size (in rows) of the transmitted external table obtained when the GLOBAL IN/JOIN section is executed.") \
    M(SettingUInt64, max_bytes_to_transfer, 0, "Maximum size (in uncompressed bytes) of the transmitted external table obtained when the GLOBAL IN/JOIN section is executed.") \
    M(SettingOverflowMode, transfer_overflow_mode, OverflowMode::THROW, "What to do when the limit is exceeded.") \
    \
    M(SettingUInt64, max_rows_in_distinct, 0, "Maximum number of elements during execution of DISTINCT.") \
    M(SettingUInt64, max_bytes_in_distinct, 0, "Maximum total size of state (in uncompressed bytes) in memory for the execution of DISTINCT.") \
    M(SettingOverflowMode, distinct_overflow_mode, OverflowMode::THROW, "What to do when the limit is exceeded.") \
    \
    M(SettingUInt64, max_memory_usage, 0, "Maximum memory usage for processing of single query. Zero means unlimited.") \
    M(SettingUInt64, max_memory_usage_for_user, 0, "Maximum memory usage for processing all concurrently running queries for the user. Zero means unlimited.") \
    M(SettingUInt64, max_memory_usage_for_all_queries, 0, "Maximum memory usage for processing all concurrently running queries on the server. Zero means unlimited.") \
    \
    M(SettingUInt64, max_network_bandwidth, 0, "The maximum speed of data exchange over the network in bytes per second for a query. Zero means unlimited.") \
    M(SettingUInt64, max_network_bytes, 0, "The maximum number of bytes (compressed) to receive or transmit over the network for execution of the query.") \
    M(SettingUInt64, max_network_bandwidth_for_user, 0, "The maximum speed of data exchange over the network in bytes per second for all concurrently running user queries. Zero means unlimited.")\
    M(SettingUInt64, max_network_bandwidth_for_all_users, 0, "The maximum speed of data exchange over the network in bytes per second for all concurrently running queries. Zero means unlimited.") \
    M(SettingChar, format_csv_delimiter, ',', "The character to be considered as a delimiter in CSV data. If setting with a string, a string has to have a length of 1.") \
    M(SettingBool, format_csv_allow_single_quotes, 1, "If it is set to true, allow strings in single quotes.") \
    M(SettingBool, format_csv_allow_double_quotes, 1, "If it is set to true, allow strings in double quotes.") \
    \
    M(SettingDateTimeInputFormat, date_time_input_format, FormatSettings::DateTimeInputFormat::Basic, "Method to read DateTime from text input formats. Possible values: 'basic' and 'best_effort'.") \
    M(SettingBool, log_profile_events, true, "Log query performance statistics into the query_log and query_thread_log.") \
    M(SettingBool, log_query_settings, true, "Log query settings into the query_log.") \
    M(SettingBool, log_query_threads, true, "Log query threads into system.query_thread_log table. This setting have effect only when 'log_queries' is true.") \
    M(SettingLogsLevel, send_logs_level, LogsLevel::none, "Send server text logs with specified minimum level to client. Valid values: 'trace', 'debug', 'information', 'warning', 'error', 'none'") \
    M(SettingBool, enable_optimize_predicate_expression, 1, "If it is set to true, optimize predicates to subqueries.") \
    \
    M(SettingUInt64, low_cardinality_max_dictionary_size, 8192, "Maximum size (in rows) of shared global dictionary for LowCardinality type.") \
    M(SettingBool, low_cardinality_use_single_dictionary_for_part, false, "LowCardinality type serialization setting. If is true, than will use additional keys when global dictionary overflows. Otherwise, will create several shared dictionaries.") \
    M(SettingBool, decimal_check_overflow, true, "Check overflow of decimal arithmetic/comparison operations") \
    \
    M(SettingBool, prefer_localhost_replica, 1, "1 - always send query to local replica, if it exists. 0 - choose replica to send query between local and remote ones according to load_balancing") \
    M(SettingUInt64, max_fetch_partition_retries_count, 5, "Amount of retries while fetching partition from another host.") \
    M(SettingBool, asterisk_left_columns_only, 0, "If it is set to true, the asterisk only return left of join query.") \
    M(SettingUInt64, http_max_multipart_form_data_size, 1024 * 1024 * 1024, "Limit on size of multipart/form-data content. This setting cannot be parsed from URL parameters and should be set in user profile. Note that content is parsed and external tables are created in memory before start of query execution. And this is the only limit that has effect on that stage (limits on max memory usage and max execution time have no effect while reading HTTP form data).") \
    M(SettingBool, calculate_text_stack_trace, 1, "Calculate text stack trace in case of exceptions during query execution. This is the default. It requires symbol lookups that may slow down fuzzing tests when huge amount of wrong queries are executed. In normal cases you should not disable this option.") \
    M(SettingBool, allow_ddl, true, "If it is set to true, then a user is allowed to executed DDL queries.") \
    M(SettingBool, parallel_view_processing, false, "Enables pushing to attached views concurrently instead of sequentially.") \
    M(SettingBool, enable_debug_queries, false, "Enables debug queries such as AST.") \
    M(SettingBool, enable_unaligned_array_join, false, "Allow ARRAY JOIN with multiple arrays that have different sizes. When this settings is enabled, arrays will be resized to the longest one.") \
    M(SettingBool, low_cardinality_allow_in_native_format, true, "Use LowCardinality type in Native format. Otherwise, convert LowCardinality columns to ordinary for select query, and convert ordinary columns to required LowCardinality for insert query.") \
    M(SettingBool, allow_experimental_multiple_joins_emulation, true, "Emulate multiple joins using subselects") \
    M(SettingBool, allow_experimental_cross_to_join_conversion, true, "Convert CROSS JOIN to INNER JOIN if possible") \
    M(SettingBool, cancel_http_readonly_queries_on_client_close, false, "Cancel HTTP readonly queries when a client closes the connection without waiting for response.") \
    M(SettingBool, external_table_functions_use_nulls, true, "If it is set to true, external table functions will implicitly use Nullable type if needed. Otherwise NULLs will be substituted with default values. Currently supported only for 'mysql' table function.") \
    \
    M(SettingBool, allow_hyperscan, true, "Allow functions that use Hyperscan library. Disable to avoid potentially long compilation times and excessive resource usage.") \
    \
<<<<<<< HEAD
    M(SettingBool, max_partitions_per_insert_block, 100, "Limit maximum number of partitions in single INSERTed block. Zero means unlimited. Throw exception if the block contains too many partitions. This setting is a safety threshold, because using large number of partitions is a common misconception.") \
    M(SettingBool, allow_experimental_data_skipping_indices, false, "If it is set to true, data skipping indices can be used in CREATE TABLE/ALTER TABLE queries.")\
    \
    M(SettingBool, experimental_use_processors, true, "Use processors pipeline.") \

#define DECLARE(TYPE, NAME, DEFAULT, DESCRIPTION) \
    TYPE NAME {DEFAULT};

    APPLY_FOR_SETTINGS(DECLARE)

#undef DECLARE
=======
    M(SettingUInt64, max_partitions_per_insert_block, 100, "Limit maximum number of partitions in single INSERTed block. Zero means unlimited. Throw exception if the block contains too many partitions. This setting is a safety threshold, because using large number of partitions is a common misconception.") \
>>>>>>> cc3de411

    DECLARE_SETTINGS_COLLECTION(LIST_OF_SETTINGS)

    /** Set multiple settings from "profile" (in server configuration file (users.xml), profiles contain groups of multiple settings).
     * The profile can also be set using the `set` functions, like the profile setting.
     */
    void setProfile(const String & profile_name, const Poco::Util::AbstractConfiguration & config);

    /// Load settings from configuration file, at "path" prefix in configuration.
    void loadSettingsFromConfig(const String & path, const Poco::Util::AbstractConfiguration & config);

    /// Dumps profile events to two columns of type Array(String)
    void dumpToArrayColumns(IColumn * column_names, IColumn * column_values, bool changed_only = true);

    /// Adds program options to set the settings from a command line.
    /// (Don't forget to call notify() on the `variables_map` after parsing it!)
    void addProgramOptions(boost::program_options::options_description & options);
};

}<|MERGE_RESOLUTION|>--- conflicted
+++ resolved
@@ -322,21 +322,9 @@
     \
     M(SettingBool, allow_hyperscan, true, "Allow functions that use Hyperscan library. Disable to avoid potentially long compilation times and excessive resource usage.") \
     \
-<<<<<<< HEAD
-    M(SettingBool, max_partitions_per_insert_block, 100, "Limit maximum number of partitions in single INSERTed block. Zero means unlimited. Throw exception if the block contains too many partitions. This setting is a safety threshold, because using large number of partitions is a common misconception.") \
-    M(SettingBool, allow_experimental_data_skipping_indices, false, "If it is set to true, data skipping indices can be used in CREATE TABLE/ALTER TABLE queries.")\
+    M(SettingUInt64, max_partitions_per_insert_block, 100, "Limit maximum number of partitions in single INSERTed block. Zero means unlimited. Throw exception if the block contains too many partitions. This setting is a safety threshold, because using large number of partitions is a common misconception.") \
     \
     M(SettingBool, experimental_use_processors, true, "Use processors pipeline.") \
-
-#define DECLARE(TYPE, NAME, DEFAULT, DESCRIPTION) \
-    TYPE NAME {DEFAULT};
-
-    APPLY_FOR_SETTINGS(DECLARE)
-
-#undef DECLARE
-=======
-    M(SettingUInt64, max_partitions_per_insert_block, 100, "Limit maximum number of partitions in single INSERTed block. Zero means unlimited. Throw exception if the block contains too many partitions. This setting is a safety threshold, because using large number of partitions is a common misconception.") \
->>>>>>> cc3de411
 
     DECLARE_SETTINGS_COLLECTION(LIST_OF_SETTINGS)
 
