#include <errno.h>
#include <cstdlib>

#include <Poco/String.h>

#include <IO/ReadHelpers.h>
#include <IO/ReadBufferFromMemory.h>
#include <Common/typeid_cast.h>
#include <Parsers/DumpASTNode.h>

#include <Parsers/IAST.h>
#include <Parsers/ASTExpressionList.h>
#include <Parsers/ASTFunction.h>
#include <Parsers/ASTIdentifier.h>
#include <Parsers/ASTLiteral.h>
#include <Parsers/ASTAsterisk.h>
#include <Parsers/ASTQualifiedAsterisk.h>
#include <Parsers/ASTOrderByElement.h>
#include <Parsers/ASTSubquery.h>

#include <Parsers/CommonParsers.h>
#include <Parsers/ExpressionListParsers.h>
#include <Parsers/ParserSelectWithUnionQuery.h>
#include <Parsers/ParserCase.h>

#include <Parsers/ExpressionElementParsers.h>
#include <Parsers/ParserCreateQuery.h>

#include <Parsers/queryToString.h>
#include <boost/algorithm/string.hpp>


namespace DB
{

namespace ErrorCodes
{
    extern const int SYNTAX_ERROR;
    extern const int LOGICAL_ERROR;
}


bool ParserArray::parseImpl(Pos & pos, ASTPtr & node, Expected & expected)
{
    ASTPtr contents_node;
    ParserExpressionList contents(false);

    if (pos->type != TokenType::OpeningSquareBracket)
        return false;
    ++pos;

    if (!contents.parse(pos, contents_node, expected))
        return false;

    if (pos->type != TokenType::ClosingSquareBracket)
        return false;
    ++pos;

    auto function_node = std::make_shared<ASTFunction>();
    function_node->name = "array";
    function_node->arguments = contents_node;
    function_node->children.push_back(contents_node);
    node = function_node;

    return true;
}


bool ParserParenthesisExpression::parseImpl(Pos & pos, ASTPtr & node, Expected & expected)
{
    ASTPtr contents_node;
    ParserExpressionList contents(false);

    if (pos->type != TokenType::OpeningRoundBracket)
        return false;
    ++pos;

    if (!contents.parse(pos, contents_node, expected))
        return false;

    if (pos->type != TokenType::ClosingRoundBracket)
        return false;
    ++pos;

    const auto & expr_list = contents_node->as<ASTExpressionList &>();

    /// empty expression in parentheses is not allowed
    if (expr_list.children.empty())
    {
        expected.add(pos, "non-empty parenthesized list of expressions");
        return false;
    }

    if (expr_list.children.size() == 1)
    {
        node = expr_list.children.front();
    }
    else
    {
        auto function_node = std::make_shared<ASTFunction>();
        function_node->name = "tuple";
        function_node->arguments = contents_node;
        function_node->children.push_back(contents_node);
        node = function_node;
    }

    return true;
}


bool ParserSubquery::parseImpl(Pos & pos, ASTPtr & node, Expected & expected)
{
    ASTPtr select_node;
    ParserSelectWithUnionQuery select;

    if (pos->type != TokenType::OpeningRoundBracket)
        return false;
    ++pos;

    if (!select.parse(pos, select_node, expected))
        return false;

    if (pos->type != TokenType::ClosingRoundBracket)
        return false;
    ++pos;

    node = std::make_shared<ASTSubquery>();
    node->children.push_back(select_node);
    return true;
}


bool ParserIdentifier::parseImpl(Pos & pos, ASTPtr & node, Expected &)
{
    /// Identifier in backquotes or in double quotes
    if (pos->type == TokenType::QuotedIdentifier)
    {
        ReadBufferFromMemory buf(pos->begin, pos->size());
        String s;

        if (*pos->begin == '`')
            readBackQuotedStringWithSQLStyle(s, buf);
        else
            readDoubleQuotedStringWithSQLStyle(s, buf);

        if (s.empty())    /// Identifiers "empty string" are not allowed.
            return false;

        node = std::make_shared<ASTIdentifier>(s);
        ++pos;
        return true;
    }
    else if (pos->type == TokenType::BareWord)
    {
        node = std::make_shared<ASTIdentifier>(String(pos->begin, pos->end));
        ++pos;
        return true;
    }

    return false;
}


bool ParserCompoundIdentifier::parseImpl(Pos & pos, ASTPtr & node, Expected & expected)
{
    ASTPtr id_list;
    if (!ParserList(std::make_unique<ParserIdentifier>(), std::make_unique<ParserToken>(TokenType::Dot), false)
        .parse(pos, id_list, expected))
        return false;

    String name;
    std::vector<String> parts;
    const auto & list = id_list->as<ASTExpressionList &>();
    for (const auto & child : list.children)
    {
        if (!name.empty())
            name += '.';
        parts.emplace_back(*getIdentifierName(child));
        name += parts.back();
    }

    if (parts.size() == 1)
        parts.clear();
    node = std::make_shared<ASTIdentifier>(name, std::move(parts));

    return true;
}


bool ParserFunction::parseImpl(Pos & pos, ASTPtr & node, Expected & expected)
{
    ParserIdentifier id_parser;
    ParserKeyword distinct("DISTINCT");
    ParserExpressionList contents(false);

    bool has_distinct_modifier = false;

    ASTPtr identifier;
    ASTPtr expr_list_args;
    ASTPtr expr_list_params;

    if (!id_parser.parse(pos, identifier, expected))
        return false;

    if (pos->type != TokenType::OpeningRoundBracket)
        return false;
    ++pos;

    if (distinct.ignore(pos, expected))
        has_distinct_modifier = true;

    const char * contents_begin = pos->begin;
    if (!contents.parse(pos, expr_list_args, expected))
        return false;
    const char * contents_end = pos->begin;

    if (pos->type != TokenType::ClosingRoundBracket)
        return false;
    ++pos;

    /** Check for a common error case - often due to the complexity of quoting command-line arguments,
      *  an expression of the form toDate(2014-01-01) appears in the query instead of toDate('2014-01-01').
      * If you do not report that the first option is an error, then the argument will be interpreted as 2014 - 01 - 01 - some number,
      *  and the query silently returns an unexpected result.
      */
    if (*getIdentifierName(identifier) == "toDate"
        && contents_end - contents_begin == strlen("2014-01-01")
        && contents_begin[0] >= '2' && contents_begin[0] <= '3'
        && contents_begin[1] >= '0' && contents_begin[1] <= '9'
        && contents_begin[2] >= '0' && contents_begin[2] <= '9'
        && contents_begin[3] >= '0' && contents_begin[3] <= '9'
        && contents_begin[4] == '-'
        && contents_begin[5] >= '0' && contents_begin[5] <= '9'
        && contents_begin[6] >= '0' && contents_begin[6] <= '9'
        && contents_begin[7] == '-'
        && contents_begin[8] >= '0' && contents_begin[8] <= '9'
        && contents_begin[9] >= '0' && contents_begin[9] <= '9')
    {
        std::string contents_str(contents_begin, contents_end - contents_begin);
        throw Exception("Argument of function toDate is unquoted: toDate(" + contents_str + "), must be: toDate('" + contents_str + "')"
            , ErrorCodes::SYNTAX_ERROR);
    }

    /// The parametric aggregate function has two lists (parameters and arguments) in parentheses. Example: quantile(0.9)(x).
    if (pos->type == TokenType::OpeningRoundBracket)
    {
        ++pos;

        /// Parametric aggregate functions cannot have DISTINCT in parameters list.
        if (has_distinct_modifier)
            return false;

        expr_list_params = expr_list_args;
        expr_list_args = nullptr;

        if (distinct.ignore(pos, expected))
            has_distinct_modifier = true;

        if (!contents.parse(pos, expr_list_args, expected))
            return false;

        if (pos->type != TokenType::ClosingRoundBracket)
            return false;
        ++pos;
    }

    auto function_node = std::make_shared<ASTFunction>();
    getIdentifierName(identifier, function_node->name);

    /// func(DISTINCT ...) is equivalent to funcDistinct(...)
    if (has_distinct_modifier)
        function_node->name += "Distinct";

    function_node->arguments = expr_list_args;
    function_node->children.push_back(function_node->arguments);

    if (expr_list_params)
    {
        function_node->parameters = expr_list_params;
        function_node->children.push_back(function_node->parameters);
    }

    node = function_node;
    return true;
}

bool ParserCodecDeclarationList::parseImpl(Pos & pos, ASTPtr & node, Expected & expected)
{
    return ParserList(std::make_unique<ParserIdentifierWithOptionalParameters>(),
        std::make_unique<ParserToken>(TokenType::Comma), false).parse(pos, node, expected);
}

bool ParserCodec::parseImpl(Pos & pos, ASTPtr & node, Expected & expected)
{
    ParserCodecDeclarationList codecs;
    ASTPtr expr_list_args;

    if (pos->type != TokenType::OpeningRoundBracket)
        return false;

    ++pos;
    if (!codecs.parse(pos, expr_list_args, expected))
        return false;

    if (pos->type != TokenType::ClosingRoundBracket)
        return false;
    ++pos;

    auto function_node = std::make_shared<ASTFunction>();
    function_node->name = "CODEC";
    function_node->arguments = expr_list_args;
    function_node->children.push_back(function_node->arguments);

    node = function_node;
    return true;
}

bool ParserCastExpression::parseImpl(Pos & pos, ASTPtr & node, Expected & expected)
{
    /// Either CAST(expr AS type) or CAST(expr, 'type')
    /// The latter will be parsed normally as a function later.

    ASTPtr expr_node;
    ASTPtr type_node;

    if (ParserKeyword("CAST").ignore(pos, expected)
        && ParserToken(TokenType::OpeningRoundBracket).ignore(pos, expected)
        && ParserExpression().parse(pos, expr_node, expected)
        && ParserKeyword("AS").ignore(pos, expected)
        && ParserIdentifierWithOptionalParameters().parse(pos, type_node, expected)
        && ParserToken(TokenType::ClosingRoundBracket).ignore(pos, expected))
    {
        /// Convert to canonical representation in functional form: CAST(expr, 'type')

        auto type_literal = std::make_shared<ASTLiteral>(queryToString(type_node));

        auto expr_list_args = std::make_shared<ASTExpressionList>();
        expr_list_args->children.push_back(expr_node);
        expr_list_args->children.push_back(std::move(type_literal));

        auto func_node = std::make_shared<ASTFunction>();
        func_node->name = "CAST";
        func_node->arguments = std::move(expr_list_args);
        func_node->children.push_back(func_node->arguments);

        node = std::move(func_node);
        return true;
    }

    return false;
}

bool ParserSubstringExpression::parseImpl(Pos & pos, ASTPtr & node, Expected & expected)
{
    /// Either SUBSTRING(expr FROM start) or SUBSTRING(expr FROM start FOR length) or SUBSTRING(expr, start, length)
    /// The latter will be parsed normally as a function later.

    ASTPtr expr_node;
    ASTPtr start_node;
    ASTPtr length_node;

    if (!ParserKeyword("SUBSTRING").ignore(pos, expected))
        return false;

    if (pos->type != TokenType::OpeningRoundBracket)
        return false;
    ++pos;

    if (!ParserExpression().parse(pos, expr_node, expected))
        return false;

    if (pos->type != TokenType::Comma)
    {
        if (!ParserKeyword("FROM").ignore(pos, expected))
            return false;
    }
    else
    {
        ++pos;
    }

    if (!ParserExpression().parse(pos, start_node, expected))
        return false;

    if (pos->type == TokenType::ClosingRoundBracket)
    {
        ++pos;
    }
    else
    {
        if (pos->type != TokenType::Comma)
        {
            if (!ParserKeyword("FOR").ignore(pos, expected))
                return false;
        }
        else
        {
            ++pos;
        }

        if (!ParserExpression().parse(pos, length_node, expected))
            return false;

        ParserToken(TokenType::ClosingRoundBracket).ignore(pos, expected);
    }

    /// Convert to canonical representation in functional form: SUBSTRING(expr, start, length)

    auto expr_list_args = std::make_shared<ASTExpressionList>();
    expr_list_args->children = {expr_node, start_node};

    if (length_node)
        expr_list_args->children.push_back(length_node);

    auto func_node = std::make_shared<ASTFunction>();
    func_node->name = "substring";
    func_node->arguments = std::move(expr_list_args);
    func_node->children.push_back(func_node->arguments);

    node = std::move(func_node);
    return true;
}

bool ParserTrimExpression::parseImpl(Pos & pos, ASTPtr & node, Expected & expected)
{
    /// Handles all possible TRIM/LTRIM/RTRIM call variants

    std::string func_name;
    bool trim_left = false;
    bool trim_right = false;
    bool char_override = false;
    ASTPtr expr_node;
    ASTPtr pattern_node;
    ASTPtr to_remove;

    if (ParserKeyword("LTRIM").ignore(pos, expected))
    {
        if (pos->type != TokenType::OpeningRoundBracket)
            return false;
        ++pos;
        trim_left = true;
    }
    else if (ParserKeyword("RTRIM").ignore(pos, expected))
    {
        if (pos->type != TokenType::OpeningRoundBracket)
            return false;
        ++pos;
        trim_right = true;
    }
    else if (ParserKeyword("TRIM").ignore(pos, expected))
    {
        if (pos->type != TokenType::OpeningRoundBracket)
            return false;
        ++pos;

        if (ParserKeyword("BOTH").ignore(pos, expected))
        {
            trim_left = true;
            trim_right = true;
            char_override = true;
        }
        else if (ParserKeyword("LEADING").ignore(pos, expected))
        {
            trim_left = true;
            char_override = true;
        }
        else if (ParserKeyword("TRAILING").ignore(pos, expected))
        {
            trim_right = true;
            char_override = true;
        }
        else
        {
            trim_left = true;
            trim_right = true;
        }

        if (char_override)
        {
            if (!ParserExpression().parse(pos, to_remove, expected))
                return false;
            if (!ParserKeyword("FROM").ignore(pos, expected))
                return false;

            auto quote_meta_func_node = std::make_shared<ASTFunction>();
            auto quote_meta_list_args = std::make_shared<ASTExpressionList>();
            quote_meta_list_args->children = {to_remove};

            quote_meta_func_node->name = "regexpQuoteMeta";
            quote_meta_func_node->arguments = std::move(quote_meta_list_args);
            quote_meta_func_node->children.push_back(quote_meta_func_node->arguments);

            to_remove = std::move(quote_meta_func_node);
        }
    }

    if (!(trim_left || trim_right))
        return false;

    if (!ParserExpression().parse(pos, expr_node, expected))
        return false;

    if (pos->type != TokenType::ClosingRoundBracket)
        return false;
    ++pos;

    /// Convert to regexp replace function call

    if (char_override)
    {
        auto pattern_func_node = std::make_shared<ASTFunction>();
        auto pattern_list_args = std::make_shared<ASTExpressionList>();
        if (trim_left && trim_right)
        {
            pattern_list_args->children = {
                std::make_shared<ASTLiteral>("^["),
                to_remove,
                std::make_shared<ASTLiteral>("]*|["),
                to_remove,
                std::make_shared<ASTLiteral>("]*$")
            };
            func_name = "replaceRegexpAll";
        }
        else
        {
            if (trim_left)
            {
                pattern_list_args->children = {
                    std::make_shared<ASTLiteral>("^["),
                    to_remove,
                    std::make_shared<ASTLiteral>("]*")
                };
            }
            else
            {
                /// trim_right == false not possible
                pattern_list_args->children = {
                    std::make_shared<ASTLiteral>("["),
                    to_remove,
                    std::make_shared<ASTLiteral>("]*$")
                };
            }
            func_name = "replaceRegexpOne";
        }

        pattern_func_node->name = "concat";
        pattern_func_node->arguments = std::move(pattern_list_args);
        pattern_func_node->children.push_back(pattern_func_node->arguments);

        pattern_node = std::move(pattern_func_node);
    }
    else
    {
        if (trim_left && trim_right)
        {
            func_name = "trimBoth";
        }
        else
        {
            if (trim_left)
            {
                func_name = "trimLeft";
            }
            else
            {
                /// trim_right == false not possible
                func_name = "trimRight";
            }
        }
    }

    auto expr_list_args = std::make_shared<ASTExpressionList>();
    if (char_override)
        expr_list_args->children = {expr_node, pattern_node, std::make_shared<ASTLiteral>("")};
    else
        expr_list_args->children = {expr_node};

    auto func_node = std::make_shared<ASTFunction>();
    func_node->name = func_name;
    func_node->arguments = std::move(expr_list_args);
    func_node->children.push_back(func_node->arguments);

    node = std::move(func_node);
    return true;
}

bool ParserLeftExpression::parseImpl(Pos & pos, ASTPtr & node, Expected & expected)
{
    /// Rewrites left(expr, length) to SUBSTRING(expr, 1, length)

    ASTPtr expr_node;
    ASTPtr start_node;
    ASTPtr length_node;

    if (!ParserKeyword("LEFT").ignore(pos, expected))
        return false;

    if (pos->type != TokenType::OpeningRoundBracket)
        return false;
    ++pos;

    if (!ParserExpression().parse(pos, expr_node, expected))
        return false;

    ParserToken(TokenType::Comma).ignore(pos, expected);

    if (!ParserExpression().parse(pos, length_node, expected))
        return false;

    if (pos->type != TokenType::ClosingRoundBracket)
        return false;
    ++pos;

    auto expr_list_args = std::make_shared<ASTExpressionList>();
    start_node = std::make_shared<ASTLiteral>(1);
    expr_list_args->children = {expr_node, start_node, length_node};

    auto func_node = std::make_shared<ASTFunction>();
    func_node->name = "substring";
    func_node->arguments = std::move(expr_list_args);
    func_node->children.push_back(func_node->arguments);

    node = std::move(func_node);
    return true;
}

bool ParserRightExpression::parseImpl(Pos & pos, ASTPtr & node, Expected & expected)
{
    /// Rewrites RIGHT(expr, length) to substring(expr, -length)

    ASTPtr expr_node;
    ASTPtr length_node;

    if (!ParserKeyword("RIGHT").ignore(pos, expected))
        return false;

    if (pos->type != TokenType::OpeningRoundBracket)
        return false;
    ++pos;

    if (!ParserExpression().parse(pos, expr_node, expected))
        return false;

    ParserToken(TokenType::Comma).ignore(pos, expected);

    if (!ParserExpression().parse(pos, length_node, expected))
        return false;

    if (pos->type != TokenType::ClosingRoundBracket)
        return false;
    ++pos;

    auto start_expr_list_args = std::make_shared<ASTExpressionList>();
    start_expr_list_args->children = {length_node};

    auto start_node = std::make_shared<ASTFunction>();
    start_node->name = "negate";
    start_node->arguments = std::move(start_expr_list_args);
    start_node->children.push_back(start_node->arguments);

    auto expr_list_args = std::make_shared<ASTExpressionList>();
    expr_list_args->children = {expr_node, start_node};

    auto func_node = std::make_shared<ASTFunction>();
    func_node->name = "substring";
    func_node->arguments = std::move(expr_list_args);
    func_node->children.push_back(func_node->arguments);

    node = std::move(func_node);
    return true;
}

bool ParserExtractExpression::parseImpl(Pos & pos, ASTPtr & node, Expected & expected)
{
    if (!ParserKeyword("EXTRACT").ignore(pos, expected))
        return false;

    if (pos->type != TokenType::OpeningRoundBracket)
        return false;
    ++pos;

    ASTPtr expr;
    const char * function_name = nullptr;

    ParserInterval interval_parser;
    if (!interval_parser.ignore(pos, expected))
        return false;

    switch (interval_parser.interval_kind)
    {
        case ParserInterval::IntervalKind::Second:
            function_name = "toSecond";
            break;
        case ParserInterval::IntervalKind::Minute:
            function_name = "toMinute";
            break;
        case ParserInterval::IntervalKind::Hour:
            function_name = "toHour";
            break;
        case ParserInterval::IntervalKind::Day:
            function_name = "toDayOfMonth";
            break;
        case ParserInterval::IntervalKind::Week:
            // TODO: SELECT toRelativeWeekNum(toDate('2017-06-15')) - toRelativeWeekNum(toStartOfYear(toDate('2017-06-15')))
            // else if (ParserKeyword("WEEK").ignore(pos, expected))
            //    function_name = "toRelativeWeekNum";
            return false;
        case ParserInterval::IntervalKind::Month:
            function_name = "toMonth";
            break;
        case ParserInterval::IntervalKind::Quarter:
            function_name = "toQuarter";
            break;
        case ParserInterval::IntervalKind::Year:
            function_name = "toYear";
            break;
        default:
            return false;
    }

    ParserKeyword s_from("FROM");
    if (!s_from.ignore(pos, expected))
        return false;

    ParserExpression elem_parser;
    if (!elem_parser.parse(pos, expr, expected))
        return false;

    if (pos->type != TokenType::ClosingRoundBracket)
        return false;
    ++pos;

    auto function = std::make_shared<ASTFunction>();
    auto exp_list = std::make_shared<ASTExpressionList>();
    function->name = function_name; //"toYear";
    function->arguments = exp_list;
    function->children.push_back(exp_list);
    exp_list->children.push_back(expr);
    node = function;

    return true;
}

bool ParserDateAddExpression::parseImpl(Pos & pos, ASTPtr & node, Expected & expected)
{
    const char * function_name = nullptr;
    ASTPtr timestamp_node;
    ASTPtr offset_node;

    if (ParserKeyword("DATEADD").ignore(pos, expected) || ParserKeyword("DATE_ADD").ignore(pos, expected)
        || ParserKeyword("TIMESTAMPADD").ignore(pos, expected) || ParserKeyword("TIMESTAMP_ADD").ignore(pos, expected))
        function_name = "plus";
    else if (ParserKeyword("DATESUB").ignore(pos, expected) || ParserKeyword("DATE_SUB").ignore(pos, expected)
        || ParserKeyword("TIMESTAMPSUB").ignore(pos, expected) || ParserKeyword("TIMESTAMP_SUB").ignore(pos, expected))
        function_name = "minus";
    else
        return false;

    if (pos->type != TokenType::OpeningRoundBracket)
        return false;
    ++pos;

    ParserInterval interval_parser;
    if (interval_parser.ignore(pos, expected))
    {
        /// function(unit, offset, timestamp)
        if (pos->type != TokenType::Comma)
            return false;
        ++pos;

        if (!ParserExpression().parse(pos, offset_node, expected))
            return false;

        if (pos->type != TokenType::Comma)
            return false;
        ++pos;

        if (!ParserExpression().parse(pos, timestamp_node, expected))
            return false;
    }
    else
    {
        /// function(timestamp, INTERVAL offset unit)
        if (!ParserExpression().parse(pos, timestamp_node, expected))
            return false;

        if (pos->type != TokenType::Comma)
            return false;
        ++pos;

        if (!ParserKeyword("INTERVAL").ignore(pos, expected))
            return false;

        if (!ParserExpression().parse(pos, offset_node, expected))
            return false;

        interval_parser.ignore(pos, expected);

    }
    if (pos->type != TokenType::ClosingRoundBracket)
        return false;
    ++pos;

    const char * interval_function_name = interval_parser.getToIntervalKindFunctionName();

    auto interval_expr_list_args = std::make_shared<ASTExpressionList>();
    interval_expr_list_args->children = {offset_node};

    auto interval_func_node = std::make_shared<ASTFunction>();
    interval_func_node->name = interval_function_name;
    interval_func_node->arguments = std::move(interval_expr_list_args);
    interval_func_node->children.push_back(interval_func_node->arguments);

    auto expr_list_args = std::make_shared<ASTExpressionList>();
    expr_list_args->children = {timestamp_node, interval_func_node};

    auto func_node = std::make_shared<ASTFunction>();
    func_node->name = function_name;
    func_node->arguments = std::move(expr_list_args);
    func_node->children.push_back(func_node->arguments);

    node = std::move(func_node);

    return true;
}

bool ParserDateDiffExpression::parseImpl(Pos & pos, ASTPtr & node, Expected & expected)
{
    const char * interval_name = nullptr;
    ASTPtr left_node;
    ASTPtr right_node;

    if (!(ParserKeyword("DATEDIFF").ignore(pos, expected) || ParserKeyword("DATE_DIFF").ignore(pos, expected)
        || ParserKeyword("TIMESTAMPDIFF").ignore(pos, expected) || ParserKeyword("TIMESTAMP_DIFF").ignore(pos, expected)))
        return false;

    if (pos->type != TokenType::OpeningRoundBracket)
        return false;
    ++pos;

    ParserInterval interval_parser;
    if (!interval_parser.ignore(pos, expected))
        return false;

    switch (interval_parser.interval_kind)
    {
        case ParserInterval::IntervalKind::Second:
            interval_name = "second";
            break;
        case ParserInterval::IntervalKind::Minute:
            interval_name = "minute";
            break;
        case ParserInterval::IntervalKind::Hour:
            interval_name = "hour";
            break;
        case ParserInterval::IntervalKind::Day:
            interval_name = "day";
            break;
        case ParserInterval::IntervalKind::Week:
            interval_name = "week";
            break;
        case ParserInterval::IntervalKind::Month:
            interval_name = "month";
            break;
        case ParserInterval::IntervalKind::Quarter:
            interval_name = "quarter";
            break;
        case ParserInterval::IntervalKind::Year:
            interval_name = "year";
            break;
        default:
            return false;
    }

    if (pos->type != TokenType::Comma)
        return false;
    ++pos;

    if (!ParserExpression().parse(pos, left_node, expected))
        return false;

    if (pos->type != TokenType::Comma)
        return false;
    ++pos;

    if (!ParserExpression().parse(pos, right_node, expected))
        return false;

    if (pos->type != TokenType::ClosingRoundBracket)
        return false;
    ++pos;

    auto expr_list_args = std::make_shared<ASTExpressionList>();
    expr_list_args->children = {std::make_shared<ASTLiteral>(interval_name), left_node, right_node};

    auto func_node = std::make_shared<ASTFunction>();
    func_node->name = "dateDiff";
    func_node->arguments = std::move(expr_list_args);
    func_node->children.push_back(func_node->arguments);

    node = std::move(func_node);

    return true;
}


bool ParserNull::parseImpl(Pos & pos, ASTPtr & node, Expected & expected)
{
    ParserKeyword nested_parser("NULL");
    if (nested_parser.parse(pos, node, expected))
    {
        node = std::make_shared<ASTLiteral>(Null());
        return true;
    }
    else
        return false;
}


bool ParserNumber::parseImpl(Pos & pos, ASTPtr & node, Expected & expected)
{
    bool negative = false;

    if (pos->type == TokenType::Minus)
    {
        ++pos;
        negative = true;
    }
    else if (pos->type == TokenType::Plus)  /// Leading plus is simply ignored.
        ++pos;

    Field res;

    if (!pos.isValid())
        return false;

    /** Maximum length of number. 319 symbols is enough to write maximum double in decimal form.
      * Copy is needed to use strto* functions, which require 0-terminated string.
      */
    static constexpr size_t MAX_LENGTH_OF_NUMBER = 319;

    if (pos->size() > MAX_LENGTH_OF_NUMBER)
    {
        expected.add(pos, "number");
        return false;
    }

    char buf[MAX_LENGTH_OF_NUMBER + 1];

    memcpy(buf, pos->begin, pos->size());
    buf[pos->size()] = 0;

    char * pos_double = buf;
    errno = 0;    /// Functions strto* don't clear errno.
    Float64 float_value = std::strtod(buf, &pos_double);
    if (pos_double != buf + pos->size() || errno == ERANGE)
    {
        expected.add(pos, "number");
        return false;
    }

    if (float_value < 0)
        throw Exception("Logical error: token number cannot begin with minus, but parsed float number is less than zero.", ErrorCodes::LOGICAL_ERROR);

    if (negative)
        float_value = -float_value;

    res = float_value;

    /// try to use more exact type: UInt64

    char * pos_integer = buf;

    errno = 0;
    UInt64 uint_value = std::strtoull(buf, &pos_integer, 0);
    if (pos_integer == pos_double && errno != ERANGE && (!negative || uint_value <= (1ULL << 63)))
    {
        if (negative)
            res = static_cast<Int64>(-uint_value);
        else
            res = uint_value;
    }

    ++pos;
    node = std::make_shared<ASTLiteral>(res);
    return true;
}


bool ParserUnsignedInteger::parseImpl(Pos & pos, ASTPtr & node, Expected & expected)
{
    Field res;

    if (!pos.isValid())
        return false;

    UInt64 x = 0;
    ReadBufferFromMemory in(pos->begin, pos->size());
    if (!tryReadIntText(x, in) || in.count() != pos->size())
    {
        expected.add(pos, "unsigned integer");
        return false;
    }

    res = x;
    ++pos;
    node = std::make_shared<ASTLiteral>(res);
    return true;
}


bool ParserStringLiteral::parseImpl(Pos & pos, ASTPtr & node, Expected & expected)
{
    if (pos->type != TokenType::StringLiteral)
        return false;

    String s;
    ReadBufferFromMemory in(pos->begin, pos->size());

    try
    {
        readQuotedStringWithSQLStyle(s, in);
    }
    catch (const Exception &)
    {
        expected.add(pos, "string literal");
        return false;
    }

    if (in.count() != pos->size())
    {
        expected.add(pos, "string literal");
        return false;
    }

    ++pos;
    node = std::make_shared<ASTLiteral>(s);
    return true;
}


bool ParserArrayOfLiterals::parseImpl(Pos & pos, ASTPtr & node, Expected & expected)
{
    if (pos->type != TokenType::OpeningSquareBracket)
        return false;

    Array arr;

    ParserLiteral literal_p;

    ++pos;

    while (pos.isValid())
    {
        if (!arr.empty())
        {
            if (pos->type == TokenType::ClosingSquareBracket)
            {
                ++pos;
                node = std::make_shared<ASTLiteral>(arr);
                return true;
            }
            else if (pos->type == TokenType::Comma)
            {
                ++pos;
            }
            else
            {
                expected.add(pos, "comma or closing square bracket");
                return false;
            }
        }

        ASTPtr literal_node;
        if (!literal_p.parse(pos, literal_node, expected))
            return false;

        arr.push_back(literal_node->as<ASTLiteral &>().value);
    }

    expected.add(pos, "closing square bracket");
    return false;
}


bool ParserLiteral::parseImpl(Pos & pos, ASTPtr & node, Expected & expected)
{
    ParserNull null_p;
    ParserNumber num_p;
    ParserStringLiteral str_p;

    if (null_p.parse(pos, node, expected))
        return true;

    if (num_p.parse(pos, node, expected))
        return true;

    if (str_p.parse(pos, node, expected))
        return true;

    return false;
}


const char * ParserAlias::restricted_keywords[] =
{
    "FROM",
    "FINAL",
    "SAMPLE",
    "ARRAY",
    "LEFT",
    "RIGHT",
    "INNER",
    "FULL",
    "CROSS",
    "JOIN",
    "GLOBAL",
    "ANY",
    "ALL",
    "ON",
    "USING",
    "PREWHERE",
    "WHERE",
    "GROUP",
    "WITH",
    "HAVING",
    "ORDER",
    "LIMIT",
    "SETTINGS",
    "FORMAT",
    "UNION",
    "INTO",
    "NOT",
    "BETWEEN",
    "LIKE",
    nullptr
};

bool ParserAlias::parseImpl(Pos & pos, ASTPtr & node, Expected & expected)
{
    ParserKeyword s_as("AS");
    ParserIdentifier id_p;

    bool has_as_word = s_as.ignore(pos, expected);
    if (!allow_alias_without_as_keyword && !has_as_word)
        return false;

    if (!id_p.parse(pos, node, expected))
        return false;

    if (!has_as_word)
    {
        /** In this case, the alias can not match the keyword -
          *  so that in the query "SELECT x FROM t", the word FROM was not considered an alias,
          *  and in the query "SELECT x FRO FROM t", the word FRO was considered an alias.
          */

        const String name = *getIdentifierName(node);

        for (const char ** keyword = restricted_keywords; *keyword != nullptr; ++keyword)
            if (0 == strcasecmp(name.data(), *keyword))
                return false;
    }

    return true;
}


bool ParserAsterisk::parseImpl(Pos & pos, ASTPtr & node, Expected &)
{
    if (pos->type == TokenType::Asterisk)
    {
        ++pos;
        node = std::make_shared<ASTAsterisk>();
        return true;
    }
    return false;
}


bool ParserQualifiedAsterisk::parseImpl(Pos & pos, ASTPtr & node, Expected & expected)
{
    if (!ParserCompoundIdentifier().parse(pos, node, expected))
        return false;

    if (pos->type != TokenType::Dot)
        return false;
    ++pos;

    if (pos->type != TokenType::Asterisk)
        return false;
    ++pos;

    auto res = std::make_shared<ASTQualifiedAsterisk>();
    res->children.push_back(node);
    node = std::move(res);
    return true;
}


bool ParserExpressionElement::parseImpl(Pos & pos, ASTPtr & node, Expected & expected)
{
    return ParserSubquery().parse(pos, node, expected)
        || ParserParenthesisExpression().parse(pos, node, expected)
        || ParserArrayOfLiterals().parse(pos, node, expected)
        || ParserArray().parse(pos, node, expected)
        || ParserLiteral().parse(pos, node, expected)
        || ParserCastExpression().parse(pos, node, expected)
        || ParserExtractExpression().parse(pos, node, expected)
        || ParserDateAddExpression().parse(pos, node, expected)
        || ParserDateDiffExpression().parse(pos, node, expected)
        || ParserSubstringExpression().parse(pos, node, expected)
        || ParserTrimExpression().parse(pos, node, expected)
        || ParserLeftExpression().parse(pos, node, expected)
        || ParserRightExpression().parse(pos, node, expected)
        || ParserCase().parse(pos, node, expected)
        || ParserFunction().parse(pos, node, expected)
        || ParserQualifiedAsterisk().parse(pos, node, expected)
        || ParserAsterisk().parse(pos, node, expected)
        || ParserCompoundIdentifier().parse(pos, node, expected);
}


bool ParserWithOptionalAlias::parseImpl(Pos & pos, ASTPtr & node, Expected & expected)
{
    if (!elem_parser->parse(pos, node, expected))
        return false;

    /** Little hack.
      *
      * In the SELECT section, we allow parsing aliases without specifying the AS keyword.
      * These aliases can not be the same as the query keywords.
      * And the expression itself can be an identifier that matches the keyword.
      * For example, a column may be called where. And in the query it can be written `SELECT where AS x FROM table` or even `SELECT where x FROM table`.
      * Even can be written `SELECT where AS from FROM table`, but it can not be written `SELECT where from FROM table`.
      * See the ParserAlias implementation for details.
      *
      * But there is a small problem - an inconvenient error message if there is an extra comma in the SELECT section at the end.
      * Although this error is very common. Example: `SELECT x, y, z, FROM tbl`
      * If you do nothing, it's parsed as a column with the name FROM and alias tbl.
      * To avoid this situation, we do not allow the parsing of the alias without the AS keyword for the identifier with the name FROM.
      *
      * Note: this also filters the case when the identifier is quoted.
      * Example: SELECT x, y, z, `FROM` tbl. But such a case could be solved.
      *
      * In the future it would be easier to disallow unquoted identifiers that match the keywords.
      */
    bool allow_alias_without_as_keyword_now = allow_alias_without_as_keyword;
    if (allow_alias_without_as_keyword)
        if (auto opt_id = getIdentifierName(node))
            if (0 == strcasecmp(opt_id->data(), "FROM"))
                allow_alias_without_as_keyword_now = false;

    ASTPtr alias_node;
    if (ParserAlias(allow_alias_without_as_keyword_now).parse(pos, alias_node, expected))
    {
        /// FIXME: try to prettify this cast using `as<>()`
        if (auto * ast_with_alias = dynamic_cast<ASTWithAlias *>(node.get()))
        {
            getIdentifierName(alias_node, ast_with_alias->alias);
            ast_with_alias->prefer_alias_to_column_name = prefer_alias_to_column_name;
        }
        else
        {
            expected.add(pos, "alias cannot be here");
            return false;
        }
    }

    return true;
}


bool ParserOrderByElement::parseImpl(Pos & pos, ASTPtr & node, Expected & expected)
{
    ParserExpressionWithOptionalAlias elem_p(false);
    ParserKeyword ascending("ASCENDING");
    ParserKeyword descending("DESCENDING");
    ParserKeyword asc("ASC");
    ParserKeyword desc("DESC");
    ParserKeyword nulls("NULLS");
    ParserKeyword first("FIRST");
    ParserKeyword last("LAST");
    ParserKeyword collate("COLLATE");
    ParserStringLiteral collate_locale_parser;

    ASTPtr expr_elem;
    if (!elem_p.parse(pos, expr_elem, expected))
        return false;

    int direction = 1;

    if (descending.ignore(pos) || desc.ignore(pos))
        direction = -1;
    else
        ascending.ignore(pos) || asc.ignore(pos);

    int nulls_direction = direction;
    bool nulls_direction_was_explicitly_specified = false;

    if (nulls.ignore(pos))
    {
        nulls_direction_was_explicitly_specified = true;

        if (first.ignore(pos))
            nulls_direction = -direction;
        else if (last.ignore(pos))
            ;
        else
            return false;
    }

    ASTPtr locale_node;
    if (collate.ignore(pos))
    {
        if (!collate_locale_parser.parse(pos, locale_node, expected))
            return false;
    }

    node = std::make_shared<ASTOrderByElement>(direction, nulls_direction, nulls_direction_was_explicitly_specified, locale_node);
    node->children.push_back(expr_elem);
    if (locale_node)
        node->children.push_back(locale_node);

    return true;
}

<<<<<<< HEAD

bool ParserKeyValueFunction::parseImpl(Pos & pos, ASTPtr & node, Expected & expected)
{
    ParserIdentifier id_parser;
    ParserKeyValueFunctionPairsList pairs_list_parser;

    ASTPtr identifier;
    ASTPtr expr_list_args;
    if (!id_parser.parse(pos, identifier, expected))
        return false;

    if (pos.get().type != TokenType::OpeningRoundBracket)
        return false;

    ++pos;
    if (!pairs_list_parser.parse(pos, expr_list_args, expected))
        return false;

    if (pos.get().type != TokenType::ClosingRoundBracket)
        return false;

    ++pos;
    auto function = std::make_shared<ASTKeyValueFunction>();
    function->name = Poco::toLower(typeid_cast<ASTIdentifier &>(*identifier.get()).name);
    function->elements = expr_list_args;
    function->children.push_back(function->elements);
    node = function;

    return true;
}

=======
>>>>>>> 2a57e691
}<|MERGE_RESOLUTION|>--- conflicted
+++ resolved
@@ -1325,7 +1325,6 @@
     return true;
 }
 
-<<<<<<< HEAD
 
 bool ParserKeyValueFunction::parseImpl(Pos & pos, ASTPtr & node, Expected & expected)
 {
@@ -1357,6 +1356,4 @@
     return true;
 }
 
-=======
->>>>>>> 2a57e691
 }