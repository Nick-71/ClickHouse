--- conflicted
+++ resolved
@@ -1038,46 +1038,17 @@
         const DataTypeTuple * right_tuple = nullptr;
 
         false
-<<<<<<< HEAD
-            || (right_is_date         = typeid_cast<const DataTypeDate *>(arguments[1].get()))
-            || (right_is_date_time     = typeid_cast<const DataTypeDateTime *>(arguments[1].get()))
-            || (right_is_uuid          = typeid_cast<const DataTypeUuid *>(arguments[1].get()))
-            || (right_is_enum8         = typeid_cast<const DataTypeEnum8 *>(arguments[1].get()))
-            || (right_is_enum16     = typeid_cast<const DataTypeEnum16 *>(arguments[1].get()))
-            || (right_is_string     = typeid_cast<const DataTypeString *>(arguments[1].get()))
-=======
             || (right_is_date = typeid_cast<const DataTypeDate *>(arguments[1].get()))
             || (right_is_date_time = typeid_cast<const DataTypeDateTime *>(arguments[1].get()))
+            || (right_is_uuid = typeid_cast<const DataTypeUuid *>(arguments[1].get()))
             || (right_is_enum8 = typeid_cast<const DataTypeEnum8 *>(arguments[1].get()))
             || (right_is_enum16 = typeid_cast<const DataTypeEnum16 *>(arguments[1].get()))
             || (right_is_string = typeid_cast<const DataTypeString *>(arguments[1].get()))
->>>>>>> 9de4d8fa
             || (right_is_fixed_string = typeid_cast<const DataTypeFixedString *>(arguments[1].get()))
             || (right_tuple = typeid_cast<const DataTypeTuple *>(arguments[1].get()));
 
         const bool right_is_enum = right_is_enum8 || right_is_enum16;
 
-<<<<<<< HEAD
-        if (!(    (arguments[0]->behavesAsNumber() && arguments[1]->behavesAsNumber() && !(left_is_enum ^ right_is_enum))
-            ||    ((left_is_string || left_is_fixed_string) && (right_is_string || right_is_fixed_string))
-            ||    (left_is_date && right_is_date)
-            ||    (left_is_date && right_is_string)    /// You can compare the date, datetime and an enumeration with a constant string.
-            ||    (left_is_string && right_is_date)
-            ||    (left_is_date_time && right_is_date_time)
-            ||    (left_is_date_time && right_is_string)
-            ||    (left_is_string && right_is_date_time)
-            ||    (left_is_date_time && right_is_date_time)
-            ||    (left_is_date_time && right_is_string)
-            ||    (left_is_string && right_is_date_time)
-            ||    (left_is_uuid && right_is_uuid)
-            ||    (left_is_uuid && right_is_string)
-            ||    (left_is_string && right_is_uuid)
-            ||    (left_is_enum && right_is_enum && arguments[0]->getName() == arguments[1]->getName()) /// only equivalent enum type values can be compared against
-            ||    (left_is_enum && right_is_string)
-            ||    (left_is_string && right_is_enum)
-            ||    (left_tuple && right_tuple && left_tuple->getElements().size() == right_tuple->getElements().size())
-            ||  (arguments[0]->equals(*arguments[1]))))
-=======
         if (!((arguments[0]->behavesAsNumber() && arguments[1]->behavesAsNumber() && !(left_is_enum ^ right_is_enum))
             || ((left_is_string || left_is_fixed_string) && (right_is_string || right_is_fixed_string))
             || (left_is_date && right_is_date)
@@ -1089,12 +1060,14 @@
             || (left_is_date_time && right_is_date_time)
             || (left_is_date_time && right_is_string)
             || (left_is_string && right_is_date_time)
+            || (left_is_uuid && right_is_uuid)
+            || (left_is_uuid && right_is_string)
+            || (left_is_string && right_is_uuid)
             || (left_is_enum && right_is_enum && arguments[0]->getName() == arguments[1]->getName()) /// only equivalent enum type values can be compared against
             || (left_is_enum && right_is_string)
             || (left_is_string && right_is_enum)
             || (left_tuple && right_tuple && left_tuple->getElements().size() == right_tuple->getElements().size())
             || (arguments[0]->equals(*arguments[1]))))
->>>>>>> 9de4d8fa
             throw Exception("Illegal types of arguments (" + arguments[0]->getName() + ", " + arguments[1]->getName() + ")"
                 " of function " + getName(), ErrorCodes::ILLEGAL_TYPE_OF_ARGUMENT);
 
@@ -1120,30 +1093,17 @@
 
         if (left_is_num && right_is_num)
         {
-<<<<<<< HEAD
-            if (!(    executeNumLeftType<UInt8>(block, result, col_left_untyped, col_right_untyped)
-                ||    executeNumLeftType<UInt16>(block, result, col_left_untyped, col_right_untyped)
-                ||    executeNumLeftType<UInt32>(block, result, col_left_untyped, col_right_untyped)
-                ||    executeNumLeftType<UInt64>(block, result, col_left_untyped, col_right_untyped)
-                ||    executeNumLeftType<UInt128>(block, result, col_left_untyped, col_right_untyped)
-                ||    executeNumLeftType<Int8>(block, result, col_left_untyped, col_right_untyped)
-                ||    executeNumLeftType<Int16>(block, result, col_left_untyped, col_right_untyped)
-                ||    executeNumLeftType<Int32>(block, result, col_left_untyped, col_right_untyped)
-                ||    executeNumLeftType<Int64>(block, result, col_left_untyped, col_right_untyped)
-                ||    executeNumLeftType<Float32>(block, result, col_left_untyped, col_right_untyped)
-                ||    executeNumLeftType<Float64>(block, result, col_left_untyped, col_right_untyped)))
-=======
             if (!( executeNumLeftType<UInt8>(block, result, col_left_untyped, col_right_untyped)
                 || executeNumLeftType<UInt16>(block, result, col_left_untyped, col_right_untyped)
                 || executeNumLeftType<UInt32>(block, result, col_left_untyped, col_right_untyped)
                 || executeNumLeftType<UInt64>(block, result, col_left_untyped, col_right_untyped)
+                || executeNumLeftType<UInt128>(block, result, col_left_untyped, col_right_untyped)
                 || executeNumLeftType<Int8>(block, result, col_left_untyped, col_right_untyped)
                 || executeNumLeftType<Int16>(block, result, col_left_untyped, col_right_untyped)
                 || executeNumLeftType<Int32>(block, result, col_left_untyped, col_right_untyped)
                 || executeNumLeftType<Int64>(block, result, col_left_untyped, col_right_untyped)
                 || executeNumLeftType<Float32>(block, result, col_left_untyped, col_right_untyped)
                 || executeNumLeftType<Float64>(block, result, col_left_untyped, col_right_untyped)))
->>>>>>> 9de4d8fa
                 throw Exception("Illegal column " + col_left_untyped->getName()
                     + " of first argument of function " + getName(),
                     ErrorCodes::ILLEGAL_COLUMN);
