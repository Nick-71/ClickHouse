--- conflicted
+++ resolved
@@ -278,53 +278,30 @@
 
         switch (interval_type->getKind())
         {
-<<<<<<< HEAD
-            case DataTypeInterval::Second:
-                return execute<FromDataType, UInt32, DataTypeInterval::Second>(from, time_column, num_units, time_zone);
-            case DataTypeInterval::Minute:
-                return execute<FromDataType, UInt32, DataTypeInterval::Minute>(from, time_column, num_units, time_zone);
-            case DataTypeInterval::Hour:
-                return execute<FromDataType, UInt32, DataTypeInterval::Hour>(from, time_column, num_units, time_zone);
-            case DataTypeInterval::Day:
-                return execute<FromDataType, UInt32, DataTypeInterval::Day>(from, time_column, num_units, time_zone);
-            case DataTypeInterval::Week:
-                return execute<FromDataType, UInt16, DataTypeInterval::Week>(from, time_column, num_units, time_zone);
-            case DataTypeInterval::Month:
-                return execute<FromDataType, UInt16, DataTypeInterval::Month>(from, time_column, num_units, time_zone);
-            case DataTypeInterval::Quarter:
-                return execute<FromDataType, UInt16, DataTypeInterval::Quarter>(from, time_column, num_units, time_zone);
-            case DataTypeInterval::Year:
-                return execute<FromDataType, UInt16, DataTypeInterval::Year>(from, time_column, num_units, time_zone);
-=======
             case IntervalKind::Second:
-                return execute<FromType, UInt32, IntervalKind::Second>(time_column, num_units, time_zone);
+                return execute<FromDataType, UInt32, IntervalKind::Second>(from, time_column, num_units, time_zone);
             case IntervalKind::Minute:
-                return execute<FromType, UInt32, IntervalKind::Minute>(time_column, num_units, time_zone);
+                return execute<FromDataType, UInt32, IntervalKind::Minute>(from, time_column, num_units, time_zone);
             case IntervalKind::Hour:
-                return execute<FromType, UInt32, IntervalKind::Hour>(time_column, num_units, time_zone);
+                return execute<FromDataType, UInt32, IntervalKind::Hour>(from, time_column, num_units, time_zone);
             case IntervalKind::Day:
-                return execute<FromType, UInt32, IntervalKind::Day>(time_column, num_units, time_zone);
+                return execute<FromDataType, UInt32, IntervalKind::Day>(from, time_column, num_units, time_zone);
             case IntervalKind::Week:
-                return execute<FromType, UInt16, IntervalKind::Week>(time_column, num_units, time_zone);
+                return execute<FromDataType, UInt16, IntervalKind::Week>(from, time_column, num_units, time_zone);
             case IntervalKind::Month:
-                return execute<FromType, UInt16, IntervalKind::Month>(time_column, num_units, time_zone);
+                return execute<FromDataType, UInt16, IntervalKind::Month>(from, time_column, num_units, time_zone);
             case IntervalKind::Quarter:
-                return execute<FromType, UInt16, IntervalKind::Quarter>(time_column, num_units, time_zone);
+                return execute<FromDataType, UInt16, IntervalKind::Quarter>(from, time_column, num_units, time_zone);
             case IntervalKind::Year:
-                return execute<FromType, UInt16, IntervalKind::Year>(time_column, num_units, time_zone);
->>>>>>> e7540dcf
+                return execute<FromDataType, UInt16, IntervalKind::Year>(from, time_column, num_units, time_zone);
         }
 
         __builtin_unreachable();
     }
 
-<<<<<<< HEAD
-    template <typename FromDataType, typename ToType, DataTypeInterval::Kind unit, typename ColumnType>
+
+    template <typename FromDataType, typename ToType, IntervalKind::Kind unit, typename ColumnType>
     ColumnPtr execute(const FromDataType & from_datatype, const ColumnType & time_column, UInt64 num_units, const DateLUTImpl & time_zone)
-=======
-    template <typename FromType, typename ToType, IntervalKind::Kind unit>
-    ColumnPtr execute(const ColumnVector<FromType> & time_column, UInt64 num_units, const DateLUTImpl & time_zone)
->>>>>>> e7540dcf
     {
         const auto & time_data = time_column.getData();
         size_t size = time_column.size();
