--- conflicted
+++ resolved
@@ -69,11 +69,7 @@
 	/// Common subexpression elimination. Rewrite rules.
 	normalizeTree();
 
-<<<<<<< HEAD
-	/// GROUP BY injective function elimination
-=======
 	/// GROUP BY injective function elimination.
->>>>>>> 5d12a38b
 	optimizeGroupBy();
 
 	/// array_join_alias_to_name, array_join_result_to_source.
@@ -497,15 +493,11 @@
 		else if (is_literal(group_exprs[i]))
 		{
 			remove_expr_at_index(i);
-<<<<<<< HEAD
-			i -= 1;
-=======
 		}
 		else
 		{
 			/// if neither a function nor literal - advance to next expression
 			++i;
->>>>>>> 5d12a38b
 		}
 	}
 
