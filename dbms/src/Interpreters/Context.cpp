#include <map>
#include <set>
#include <optional>
#include <memory>
#include <Poco/Mutex.h>
#include <Poco/UUID.h>
#include <Poco/Net/IPAddress.h>
#include <Poco/Util/Application.h>
#include <Common/Macros.h>
#include <Common/escapeForFileName.h>
#include <Common/setThreadName.h>
#include <Common/Stopwatch.h>
#include <Common/formatReadable.h>
#include <Common/thread_local_rng.h>
#include <Compression/ICompressionCodec.h>
#include <Core/BackgroundSchedulePool.h>
#include <Formats/FormatFactory.h>
#include <Databases/IDatabase.h>
#include <Storages/IStorage.h>
#include <Storages/MarkCache.h>
#include <Storages/MergeTree/BackgroundProcessingPool.h>
#include <Storages/MergeTree/MergeList.h>
#include <Storages/MergeTree/MergeTreeSettings.h>
#include <Storages/CompressionCodecSelector.h>
#include <Disks/DiskLocal.h>
#include <TableFunctions/TableFunctionFactory.h>
#include <Interpreters/ActionLocksManager.h>
#include <Core/Settings.h>
#include <Access/AccessControlManager.h>
#include <Access/AccessRightsContext.h>
#include <Access/RowPolicyContext.h>
#include <Access/User.h>
#include <Access/SettingsConstraints.h>
#include <Interpreters/ExpressionJIT.h>
#include <Dictionaries/Embedded/GeoDictionariesLoader.h>
#include <Interpreters/EmbeddedDictionaries.h>
#include <Interpreters/ExternalDictionariesLoader.h>
#include <Interpreters/ExternalModelsLoader.h>
#include <Interpreters/ExpressionActions.h>
#include <Interpreters/ProcessList.h>
#include <Interpreters/Cluster.h>
#include <Interpreters/InterserverIOHandler.h>
#include <Interpreters/SystemLog.h>
#include <Interpreters/Context.h>
#include <Interpreters/DDLWorker.h>
#include <Common/DNSResolver.h>
#include <IO/ReadBufferFromFile.h>
#include <IO/UncompressedCache.h>
#include <Parsers/ASTCreateQuery.h>
#include <Parsers/ParserCreateQuery.h>
#include <Parsers/parseQuery.h>
#include <Common/StackTrace.h>
#include <Common/Config/ConfigProcessor.h>
#include <Common/ZooKeeper/ZooKeeper.h>
#include <Common/ShellCommand.h>
#include <Common/TraceCollector.h>
#include <common/logger_useful.h>
#include <Common/RemoteHostFilter.h>


#include <Databases/DatabaseMemory.h>
#include <Interpreters/DatabaseCatalog.h>

namespace ProfileEvents
{
    extern const Event ContextLock;
    extern const Event CompiledCacheSizeBytes;
}

namespace CurrentMetrics
{
    extern const Metric ContextLockWait;
    extern const Metric MemoryTrackingForMerges;
    extern const Metric BackgroundMovePoolTask;
    extern const Metric MemoryTrackingInBackgroundMoveProcessingPool;
}


namespace DB
{

namespace ErrorCodes
{
    extern const int BAD_ARGUMENTS;
    extern const int BAD_GET;
    extern const int UNKNOWN_DATABASE;
    extern const int UNKNOWN_TABLE;
    extern const int TABLE_ALREADY_EXISTS;
    extern const int THERE_IS_NO_SESSION;
    extern const int THERE_IS_NO_QUERY;
    extern const int NO_ELEMENTS_IN_CONFIG;
    extern const int TABLE_SIZE_EXCEEDS_MAX_DROP_SIZE_LIMIT;
    extern const int SESSION_NOT_FOUND;
    extern const int SESSION_IS_LOCKED;
    extern const int LOGICAL_ERROR;
    extern const int UNKNOWN_SCALAR;
    extern const int AUTHENTICATION_FAILED;
    extern const int NOT_IMPLEMENTED;
}


class NamedSessions
{
public:
    using Key = NamedSessionKey;

    ~NamedSessions()
    {
        try
        {
            {
                std::lock_guard lock{mutex};
                quit = true;
            }

            cond.notify_one();
            thread.join();
        }
        catch (...)
        {
            tryLogCurrentException(__PRETTY_FUNCTION__);
        }
    }

    /// Find existing session or create a new.
    std::shared_ptr<NamedSession> acquireSession(
        const String & session_id,
        Context & context,
        std::chrono::steady_clock::duration timeout,
        bool throw_if_not_found)
    {
        std::unique_lock lock(mutex);

        auto & user_name = context.client_info.current_user;

        if (user_name.empty())
            throw Exception("Empty user name.", ErrorCodes::LOGICAL_ERROR);

        Key key(user_name, session_id);

        auto it = sessions.find(key);
        if (it == sessions.end())
        {
            if (throw_if_not_found)
                throw Exception("Session not found.", ErrorCodes::SESSION_NOT_FOUND);

            /// Create a new session from current context.
            it = sessions.insert(std::make_pair(key, std::make_shared<NamedSession>(key, context, timeout, *this))).first;
        }
        else if (it->second->key.first != context.client_info.current_user)
        {
            throw Exception("Session belongs to a different user", ErrorCodes::LOGICAL_ERROR);
        }

        /// Use existing session.
        const auto & session = it->second;

        if (!session.unique())
            throw Exception("Session is locked by a concurrent client.", ErrorCodes::SESSION_IS_LOCKED);

        return session;
    }

    void releaseSession(NamedSession & session)
    {
        std::unique_lock lock(mutex);
        scheduleCloseSession(session, lock);
    }

private:
    class SessionKeyHash
    {
    public:
        size_t operator()(const Key & key) const
        {
            SipHash hash;
            hash.update(key.first);
            hash.update(key.second);
            return hash.get64();
        }
    };

    /// TODO it's very complicated. Make simple std::map with time_t or boost::multi_index.
    using Container = std::unordered_map<Key, std::shared_ptr<NamedSession>, SessionKeyHash>;
    using CloseTimes = std::deque<std::vector<Key>>;
    Container sessions;
    CloseTimes close_times;
    std::chrono::steady_clock::duration close_interval = std::chrono::seconds(1);
    std::chrono::steady_clock::time_point close_cycle_time = std::chrono::steady_clock::now();
    UInt64 close_cycle = 0;

    void scheduleCloseSession(NamedSession & session, std::unique_lock<std::mutex> &)
    {
        /// Push it on a queue of sessions to close, on a position corresponding to the timeout.
        /// (timeout is measured from current moment of time)

        const UInt64 close_index = session.timeout / close_interval + 1;
        const auto new_close_cycle = close_cycle + close_index;

        if (session.close_cycle != new_close_cycle)
        {
            session.close_cycle = new_close_cycle;
            if (close_times.size() < close_index + 1)
                close_times.resize(close_index + 1);
            close_times[close_index].emplace_back(session.key);
        }
    }

    void cleanThread()
    {
        setThreadName("SessionCleaner");

        std::unique_lock lock{mutex};

        while (true)
        {
            auto interval = closeSessions(lock);

            if (cond.wait_for(lock, interval, [this]() -> bool { return quit; }))
                break;
        }
    }

    /// Close sessions, that has been expired. Returns how long to wait for next session to be expired, if no new sessions will be added.
    std::chrono::steady_clock::duration closeSessions(std::unique_lock<std::mutex> & lock)
    {
        const auto now = std::chrono::steady_clock::now();

        /// The time to close the next session did not come
        if (now < close_cycle_time)
            return close_cycle_time - now;  /// Will sleep until it comes.

        const auto current_cycle = close_cycle;

        ++close_cycle;
        close_cycle_time = now + close_interval;

        if (close_times.empty())
            return close_interval;

        auto & sessions_to_close = close_times.front();

        for (const auto & key : sessions_to_close)
        {
            const auto session = sessions.find(key);

            if (session != sessions.end() && session->second->close_cycle <= current_cycle)
            {
                if (!session->second.unique())
                {
                    /// Skip but move it to close on the next cycle.
                    session->second->timeout = std::chrono::steady_clock::duration{0};
                    scheduleCloseSession(*session->second, lock);
                }
                else
                    sessions.erase(session);
            }
        }

        close_times.pop_front();
        return close_interval;
    }

    std::mutex mutex;
    std::condition_variable cond;
    std::atomic<bool> quit{false};
    ThreadFromGlobalPool thread{&NamedSessions::cleanThread, this};
};


void NamedSession::release()
{
    parent.releaseSession(*this);
}


/** Set of known objects (environment), that could be used in query.
  * Shared (global) part. Order of members (especially, order of destruction) is very important.
  */
struct ContextShared
{
    Logger * log = &Logger::get("Context");

    /// For access of most of shared objects. Recursive mutex.
    mutable std::recursive_mutex mutex;
    /// Separate mutex for access of dictionaries. Separate mutex to avoid locks when server doing request to itself.
    mutable std::mutex embedded_dictionaries_mutex;
    mutable std::mutex external_dictionaries_mutex;
    mutable std::mutex external_models_mutex;
    /// Separate mutex for re-initialization of zookeeper session. This operation could take a long time and must not interfere with another operations.
    mutable std::mutex zookeeper_mutex;

    mutable zkutil::ZooKeeperPtr zookeeper;                 /// Client for ZooKeeper.

    String interserver_io_host;                             /// The host name by which this server is available for other servers.
    UInt16 interserver_io_port = 0;                         /// and port.
    String interserver_io_user;
    String interserver_io_password;
    String interserver_scheme;                              /// http or https

    String path;                                            /// Path to the data directory, with a slash at the end.
    String flags_path;                                      /// Path to the directory with some control flags for server maintenance.
    String user_files_path;                                 /// Path to the directory with user provided files, usable by 'file' table function.
    String dictionaries_lib_path;                           /// Path to the directory with user provided binaries and libraries for external dictionaries.
    ConfigurationPtr config;                                /// Global configuration settings.

    String tmp_path;                                        /// Path to the temporary files that occur when processing the request.
    mutable VolumePtr tmp_volume;                           /// Volume for the the temporary files that occur when processing the request.

    mutable std::optional<EmbeddedDictionaries> embedded_dictionaries;    /// Metrica's dictionaries. Have lazy initialization.
    mutable std::optional<ExternalDictionariesLoader> external_dictionaries_loader;
    mutable std::optional<ExternalModelsLoader> external_models_loader;
    String default_profile_name;                            /// Default profile name used for default values.
    String system_profile_name;                             /// Profile used by system processes
    AccessControlManager access_control_manager;
    mutable UncompressedCachePtr uncompressed_cache;        /// The cache of decompressed blocks.
    mutable MarkCachePtr mark_cache;                        /// Cache of marks in compressed files.
    ProcessList process_list;                               /// Executing queries at the moment.
    MergeList merge_list;                                   /// The list of executable merge (for (Replicated)?MergeTree)
    ConfigurationPtr users_config;                          /// Config with the users, profiles and quotas sections.
    InterserverIOHandler interserver_io_handler;            /// Handler for interserver communication.
    std::optional<BackgroundProcessingPool> background_pool; /// The thread pool for the background work performed by the tables.
    std::optional<BackgroundProcessingPool> background_move_pool; /// The thread pool for the background moves performed by the tables.
    std::optional<BackgroundSchedulePool> schedule_pool;    /// A thread pool that can run different jobs in background (used in replicated tables)
    MultiVersion<Macros> macros;                            /// Substitutions extracted from config.
    std::unique_ptr<DDLWorker> ddl_worker;                  /// Process ddl commands from zk.
    /// Rules for selecting the compression settings, depending on the size of the part.
    mutable std::unique_ptr<CompressionCodecSelector> compression_codec_selector;
    /// Storage disk chooser for MergeTree engines
    mutable std::shared_ptr<const DiskSelector> merge_tree_disk_selector;
    /// Storage policy chooser for MergeTree engines
    mutable std::shared_ptr<const StoragePolicySelector> merge_tree_storage_policy_selector;

    std::optional<MergeTreeSettings> merge_tree_settings;   /// Settings of MergeTree* engines.
    std::atomic_size_t max_table_size_to_drop = 50000000000lu; /// Protects MergeTree tables from accidental DROP (50GB by default)
    std::atomic_size_t max_partition_size_to_drop = 50000000000lu; /// Protects MergeTree partitions from accidental DROP (50GB by default)
    String format_schema_path;                              /// Path to a directory that contains schema files used by input formats.
    ActionLocksManagerPtr action_locks_manager;             /// Set of storages' action lockers
    std::optional<SystemLogs> system_logs;                  /// Used to log queries and operations on parts

    RemoteHostFilter remote_host_filter; /// Allowed URL from config.xml

    std::optional<TraceCollector> trace_collector;        /// Thread collecting traces from threads executing queries
    std::optional<NamedSessions> named_sessions;        /// Controls named HTTP sessions.

    /// Clusters for distributed tables
    /// Initialized on demand (on distributed storages initialization) since Settings should be initialized
    std::unique_ptr<Clusters> clusters;
    ConfigurationPtr clusters_config;                        /// Stores updated configs
    mutable std::mutex clusters_mutex;                        /// Guards clusters and clusters_config

#if USE_EMBEDDED_COMPILER
    std::shared_ptr<CompiledExpressionCache> compiled_expression_cache;
#endif

    bool shutdown_called = false;

    Stopwatch uptime_watch;

    Context::ApplicationType application_type = Context::ApplicationType::SERVER;

    /// vector of xdbc-bridge commands, they will be killed when Context will be destroyed
    std::vector<std::unique_ptr<ShellCommand>> bridge_commands;

    Context::ConfigReloadCallback config_reload_callback;

    ContextShared()
        : macros(std::make_unique<Macros>())
    {
        /// TODO: make it singleton (?)
        static std::atomic<size_t> num_calls{0};
        if (++num_calls > 1)
        {
            std::cerr << "Attempting to create multiple ContextShared instances. Stack trace:\n" << StackTrace().toString();
            std::cerr.flush();
            std::terminate();
        }
    }


    ~ContextShared()
    {
        try
        {
            shutdown();
        }
        catch (...)
        {
            tryLogCurrentException(__PRETTY_FUNCTION__);
        }
    }


    /** Perform a complex job of destroying objects in advance.
      */
    void shutdown()
    {
        if (shutdown_called)
            return;
        shutdown_called = true;

        /**  After system_logs have been shut down it is guaranteed that no system table gets created or written to.
          *  Note that part changes at shutdown won't be logged to part log.
          */

        if (system_logs)
            system_logs->shutdown();

        DatabaseCatalog::instance().shutdown();

        /// Preemptive destruction is important, because these objects may have a refcount to ContextShared (cyclic reference).
        /// TODO: Get rid of this.

        system_logs.reset();
        embedded_dictionaries.reset();
        external_dictionaries_loader.reset();
        external_models_loader.reset();
        background_pool.reset();
        background_move_pool.reset();
        schedule_pool.reset();
        ddl_worker.reset();

        /// Stop trace collector if any
        trace_collector.reset();
    }

    bool hasTraceCollector() const
    {
        return trace_collector.has_value();
    }

    void initializeTraceCollector(std::shared_ptr<TraceLog> trace_log)
    {
        if (hasTraceCollector())
            return;

        trace_collector.emplace(std::move(trace_log));
    }
};


Context::Context() = default;
Context::Context(const Context &) = default;
Context & Context::operator=(const Context &) = default;


Context Context::createGlobal()
{
    Context res;
    res.access_rights = std::make_shared<AccessRightsContext>();
    res.initial_row_policy = std::make_shared<RowPolicyContext>();
    res.shared = std::make_shared<ContextShared>();
    return res;
}

Context::~Context() = default;


InterserverIOHandler & Context::getInterserverIOHandler() { return shared->interserver_io_handler; }

std::unique_lock<std::recursive_mutex> Context::getLock() const
{
    ProfileEvents::increment(ProfileEvents::ContextLock);
    CurrentMetrics::Increment increment{CurrentMetrics::ContextLockWait};
    return std::unique_lock(shared->mutex);
}

ProcessList & Context::getProcessList() { return shared->process_list; }
const ProcessList & Context::getProcessList() const { return shared->process_list; }
MergeList & Context::getMergeList() { return shared->merge_list; }
const MergeList & Context::getMergeList() const { return shared->merge_list; }


<<<<<<< HEAD
=======
Databases Context::getDatabases() const
{
    auto lock = getLock();
    return shared->databases;
}

>>>>>>> 05da1bff
void Context::enableNamedSessions()
{
    shared->named_sessions.emplace();
}

std::shared_ptr<NamedSession> Context::acquireNamedSession(const String & session_id, std::chrono::steady_clock::duration timeout, bool session_check)
{
    if (!shared->named_sessions)
        throw Exception("Support for named sessions is not enabled", ErrorCodes::NOT_IMPLEMENTED);

    return shared->named_sessions->acquireSession(session_id, *this, timeout, session_check);
}

String Context::resolveDatabase(const String & database_name) const
{
    String res = database_name.empty() ? getCurrentDatabase() : database_name;
    if (res.empty())
        throw Exception("Default database is not selected", ErrorCodes::UNKNOWN_DATABASE);
    return res;
}

<<<<<<< HEAD
=======

DatabasePtr Context::getDatabase(const String & database_name) const
{
    auto lock = getLock();
    String db = resolveDatabase(database_name, current_database);
    assertDatabaseExists(db);
    return shared->databases[db];
}

DatabasePtr Context::tryGetDatabase(const String & database_name) const
{
    auto lock = getLock();
    String db = resolveDatabase(database_name, current_database);
    auto it = shared->databases.find(db);
    if (it == shared->databases.end())
        return {};
    return it->second;
}

>>>>>>> 05da1bff
String Context::getPath() const
{
    auto lock = getLock();
    return shared->path;
}

String Context::getFlagsPath() const
{
    auto lock = getLock();
    return shared->flags_path;
}

String Context::getUserFilesPath() const
{
    auto lock = getLock();
    return shared->user_files_path;
}

String Context::getDictionariesLibPath() const
{
    auto lock = getLock();
    return shared->dictionaries_lib_path;
}

VolumePtr Context::getTemporaryVolume() const
{
    auto lock = getLock();
    return shared->tmp_volume;
}

void Context::setPath(const String & path)
{
    auto lock = getLock();

    shared->path = path;

    if (shared->tmp_path.empty() && !shared->tmp_volume)
        shared->tmp_path = shared->path + "tmp/";

    if (shared->flags_path.empty())
        shared->flags_path = shared->path + "flags/";

    if (shared->user_files_path.empty())
        shared->user_files_path = shared->path + "user_files/";

    if (shared->dictionaries_lib_path.empty())
        shared->dictionaries_lib_path = shared->path + "dictionaries_lib/";
}

VolumePtr Context::setTemporaryStorage(const String & path, const String & policy_name)
{
    auto lock = getLock();

    if (policy_name.empty())
    {
        shared->tmp_path = path;
        if (!shared->tmp_path.ends_with('/'))
            shared->tmp_path += '/';

        auto disk = std::make_shared<DiskLocal>("_tmp_default", shared->tmp_path, 0);
        shared->tmp_volume = std::make_shared<Volume>("_tmp_default", std::vector<DiskPtr>{disk}, 0);
    }
    else
    {
        StoragePolicyPtr tmp_policy = getStoragePolicySelector()->get(policy_name);
        if (tmp_policy->getVolumes().size() != 1)
             throw Exception("Policy " + policy_name + " is used temporary files, such policy should have exactly one volume", ErrorCodes::NO_ELEMENTS_IN_CONFIG);
        shared->tmp_volume = tmp_policy->getVolume(0);
    }

    if (shared->tmp_volume->disks.empty())
         throw Exception("No disks volume for temporary files", ErrorCodes::NO_ELEMENTS_IN_CONFIG);

    return shared->tmp_volume;
}

void Context::setFlagsPath(const String & path)
{
    auto lock = getLock();
    shared->flags_path = path;
}

void Context::setUserFilesPath(const String & path)
{
    auto lock = getLock();
    shared->user_files_path = path;
}

void Context::setDictionariesLibPath(const String & path)
{
    auto lock = getLock();
    shared->dictionaries_lib_path = path;
}

void Context::setConfig(const ConfigurationPtr & config)
{
    auto lock = getLock();
    shared->config = config;
}

const Poco::Util::AbstractConfiguration & Context::getConfigRef() const
{
    auto lock = getLock();
    return shared->config ? *shared->config : Poco::Util::Application::instance().config();
}


AccessControlManager & Context::getAccessControlManager()
{
    return shared->access_control_manager;
}

const AccessControlManager & Context::getAccessControlManager() const
{
    return shared->access_control_manager;
}


void Context::setUsersConfig(const ConfigurationPtr & config)
{
    auto lock = getLock();
    shared->users_config = config;
    shared->access_control_manager.setUsersConfig(*shared->users_config);
}

ConfigurationPtr Context::getUsersConfig()
{
    auto lock = getLock();
    return shared->users_config;
}


void Context::setUser(const String & name, const String & password, const Poco::Net::SocketAddress & address, const String & quota_key)
{
    auto lock = getLock();

    client_info.current_user = name;
    client_info.current_password = password;
    client_info.current_address = address;
    if (!quota_key.empty())
        client_info.quota_key = quota_key;

    auto new_user_id = getAccessControlManager().find<User>(name);
    AccessRightsContextPtr new_access_rights;
    if (new_user_id)
    {
        new_access_rights = getAccessControlManager().getAccessRightsContext(*new_user_id, {}, true, settings, current_database, client_info);
        if (!new_access_rights->isClientHostAllowed() || !new_access_rights->isCorrectPassword(password))
        {
            new_user_id = {};
            new_access_rights = nullptr;
        }
    }

    if (!new_user_id || !new_access_rights)
        throw Exception(name + ": Authentication failed: password is incorrect or there is no user with such name", ErrorCodes::AUTHENTICATION_FAILED);

    user_id = new_user_id;
    access_rights = std::move(new_access_rights);
    current_roles.clear();
    use_default_roles = true;

    calculateUserSettings();
}

std::shared_ptr<const User> Context::getUser() const
{
    auto lock = getLock();
    return access_rights->getUser();
}

String Context::getUserName() const
{
    auto lock = getLock();
    return access_rights->getUserName();
}

UUID Context::getUserID() const
{
    auto lock = getLock();
    if (!user_id)
        throw Exception("No current user", ErrorCodes::LOGICAL_ERROR);
    return *user_id;
}


void Context::setCurrentRoles(const std::vector<UUID> & current_roles_)
{
    auto lock = getLock();
    if (current_roles == current_roles_ && !use_default_roles)
        return;
    current_roles = current_roles_;
    use_default_roles = false;
    calculateAccessRights();
}

void Context::setCurrentRolesDefault()
{
    auto lock = getLock();
    if (use_default_roles)
        return;
    current_roles.clear();
    use_default_roles = true;
    calculateAccessRights();
}

std::vector<UUID> Context::getCurrentRoles() const
{
    return getAccessRights()->getCurrentRoles();
}

Strings Context::getCurrentRolesNames() const
{
    return getAccessRights()->getCurrentRolesNames();
}

std::vector<UUID> Context::getEnabledRoles() const
{
    return getAccessRights()->getEnabledRoles();
}

Strings Context::getEnabledRolesNames() const
{
    return getAccessRights()->getEnabledRolesNames();
}


void Context::calculateAccessRights()
{
    auto lock = getLock();
    if (user_id)
        access_rights = getAccessControlManager().getAccessRightsContext(*user_id, current_roles, use_default_roles, settings, current_database, client_info);
}


template <typename... Args>
void Context::checkAccessImpl(const Args &... args) const
{
    getAccessRights()->checkAccess(args...);
}

void Context::checkAccess(const AccessFlags & access) const { return checkAccessImpl(access); }
void Context::checkAccess(const AccessFlags & access, const std::string_view & database) const { return checkAccessImpl(access, database); }
void Context::checkAccess(const AccessFlags & access, const std::string_view & database, const std::string_view & table) const { return checkAccessImpl(access, database, table); }
void Context::checkAccess(const AccessFlags & access, const std::string_view & database, const std::string_view & table, const std::string_view & column) const { return checkAccessImpl(access, database, table, column); }
void Context::checkAccess(const AccessFlags & access, const std::string_view & database, const std::string_view & table, const std::vector<std::string_view> & columns) const { return checkAccessImpl(access, database, table, columns); }
void Context::checkAccess(const AccessFlags & access, const std::string_view & database, const std::string_view & table, const Strings & columns) const { return checkAccessImpl(access, database, table, columns); }
void Context::checkAccess(const AccessRightsElement & access) const { return checkAccessImpl(access); }
void Context::checkAccess(const AccessRightsElements & access) const { return checkAccessImpl(access); }

void Context::checkAccess(const AccessFlags & access, const StorageID & table_id) const { checkAccessImpl(access, table_id.getDatabaseName(), table_id.getTableName()); }

AccessRightsContextPtr Context::getAccessRights() const
{
    auto lock = getLock();
    return access_rights;
}

RowPolicyContextPtr Context::getRowPolicy() const
{
    return getAccessRights()->getRowPolicy();
}

void Context::setInitialRowPolicy()
{
    auto lock = getLock();
    auto initial_user_id = getAccessControlManager().find<User>(client_info.initial_user);
    if (initial_user_id)
        initial_row_policy = getAccessControlManager().getRowPolicyContext(*initial_user_id, {});
}

RowPolicyContextPtr Context::getInitialRowPolicy() const
{
    auto lock = getLock();
    return initial_row_policy;
}


QuotaContextPtr Context::getQuota() const
{
    return getAccessRights()->getQuota();
}


void Context::calculateUserSettings()
{
    auto lock = getLock();
    String profile = getUser()->profile;

    bool old_readonly = settings.readonly;
    bool old_allow_ddl = settings.allow_ddl;
    bool old_allow_introspection_functions = settings.allow_introspection_functions;

    /// 1) Set default settings (hardcoded values)
    /// NOTE: we ignore global_context settings (from which it is usually copied)
    /// NOTE: global_context settings are immutable and not auto updated
    settings = Settings();
    settings_constraints = nullptr;

    /// 2) Apply settings from default profile
    auto default_profile_name = getDefaultProfileName();
    if (profile != default_profile_name)
        setProfile(default_profile_name);

    /// 3) Apply settings from current user
    setProfile(profile);

    /// 4) Recalculate access rights if it's necessary.
    if ((settings.readonly != old_readonly) || (settings.allow_ddl != old_allow_ddl) || (settings.allow_introspection_functions != old_allow_introspection_functions))
        calculateAccessRights();
}

void Context::setProfile(const String & profile)
{
    settings.setProfile(profile, *shared->users_config);

    auto new_constraints
        = settings_constraints ? std::make_shared<SettingsConstraints>(*settings_constraints) : std::make_shared<SettingsConstraints>();
    new_constraints->setProfile(profile, *shared->users_config);
    settings_constraints = std::move(new_constraints);
}


bool Context::isExternalTableExist(const String & table_name) const
{
    assert(global_context != this);
    auto lock = getLock();
    return external_tables_mapping.count(table_name);
}

const Scalars & Context::getScalars() const
{
    return scalars;
}


const Block & Context::getScalar(const String & name) const
{
    auto it = scalars.find(name);
    if (scalars.end() == it)
        throw Exception("Scalar " + backQuoteIfNeed(name) + " doesn't exist (internal bug)", ErrorCodes::UNKNOWN_SCALAR);
    return it->second;
}


Tables Context::getExternalTables() const
{
    auto lock = getLock();

    Tables res;
    for (auto & table : external_tables_mapping)
        res[table.first] = table.second->getTable();

    if (session_context && session_context != this)
    {
        Tables buf = session_context->getExternalTables();
        res.insert(buf.begin(), buf.end());
    }
    else if (global_context && global_context != this)
    {
        Tables buf = global_context->getExternalTables();
        res.insert(buf.begin(), buf.end());
    }
    return res;
}


void Context::addExternalTable(const String & table_name, TemporaryTableHolder && temporary_table)
{
<<<<<<< HEAD
    assert(global_context != this);
    auto lock = getLock();
    if (external_tables_mapping.end() != external_tables_mapping.find(table_name))
        throw Exception("Temporary table " + backQuoteIfNeed(table_name) + " already exists.", ErrorCodes::TABLE_ALREADY_EXISTS);
    external_tables_mapping.emplace(table_name, std::make_shared<TemporaryTableHolder>(std::move(temporary_table)));
=======
    TableAndCreateASTs::const_iterator jt = external_tables.find(table_name);
    if (external_tables.end() == jt)
        return StoragePtr();

    return jt->second.first;
}

StoragePtr Context::getTable(const String & database_name, const String & table_name) const
{
    return getTable(StorageID(database_name, table_name));
}

StoragePtr Context::getTable(const StorageID & table_id) const
{
    std::optional<Exception> exc;
    auto res = getTableImpl(table_id, &exc);
    if (!res)
        throw Exception(*exc);
    return res;
}

StoragePtr Context::tryGetTable(const String & database_name, const String & table_name) const
{
    return getTableImpl(StorageID(database_name, table_name), {});
}

StoragePtr Context::tryGetTable(const StorageID & table_id) const
{
    return getTableImpl(table_id, {});
>>>>>>> 05da1bff
}


bool Context::removeExternalTable(const String & table_name)
{
    assert(global_context != this);
    std::shared_ptr<TemporaryTableHolder> holder;
    {
        auto iter = external_tables_mapping.find(table_name);
        if (iter == external_tables_mapping.end())
            return false;
        holder = iter->second;
        external_tables_mapping.erase(iter);
    }
    return true;
}


void Context::addScalar(const String & name, const Block & block)
{
    assert(global_context != this);
    scalars[name] = block;
}


bool Context::hasScalar(const String & name) const
{
    assert(global_context != this);
    return scalars.count(name);
}


StoragePtr Context::executeTableFunction(const ASTPtr & table_expression)
{
    /// Slightly suboptimal.
    auto hash = table_expression->getTreeHash();
    String key = toString(hash.first) + '_' + toString(hash.second);

    StoragePtr & res = table_function_results[key];

    if (!res)
    {
        TableFunctionPtr table_function_ptr = TableFunctionFactory::instance().get(table_expression->as<ASTFunction>()->name, *this);

        /// Run it and remember the result
        res = table_function_ptr->execute(table_expression, *this, table_function_ptr->getName());
    }

    return res;
}


void Context::addViewSource(const StoragePtr & storage)
{
    if (view_source)
        throw Exception(
            "Temporary view source storage " + backQuoteIfNeed(view_source->getName()) + " already exists.", ErrorCodes::TABLE_ALREADY_EXISTS);
    view_source = storage;
}


StoragePtr Context::getViewSource()
{
    return view_source;
}

Settings Context::getSettings() const
{
    return settings;
}


void Context::setSettings(const Settings & settings_)
{
    auto lock = getLock();
    bool old_readonly = settings.readonly;
    bool old_allow_ddl = settings.allow_ddl;
    bool old_allow_introspection_functions = settings.allow_introspection_functions;

    settings = settings_;

    if ((settings.readonly != old_readonly) || (settings.allow_ddl != old_allow_ddl) || (settings.allow_introspection_functions != old_allow_introspection_functions))
        calculateAccessRights();
}


void Context::setSetting(const String & name, const String & value)
{
    auto lock = getLock();
    if (name == "profile")
    {
        setProfile(value);
        return;
    }
    settings.set(name, value);

    if (name == "readonly" || name == "allow_ddl" || name == "allow_introspection_functions")
        calculateAccessRights();
}


void Context::setSetting(const String & name, const Field & value)
{
    auto lock = getLock();
    if (name == "profile")
    {
        setProfile(value.safeGet<String>());
        return;
    }
    settings.set(name, value);

    if (name == "readonly" || name == "allow_ddl" || name == "allow_introspection_functions")
        calculateAccessRights();
}


void Context::applySettingChange(const SettingChange & change)
{
    setSetting(change.name, change.value);
}


void Context::applySettingsChanges(const SettingsChanges & changes)
{
    auto lock = getLock();
    for (const SettingChange & change : changes)
        applySettingChange(change);
}


void Context::checkSettingsConstraints(const SettingChange & change) const
{
    if (settings_constraints)
        settings_constraints->check(settings, change);
}

void Context::checkSettingsConstraints(const SettingsChanges & changes) const
{
    if (settings_constraints)
        settings_constraints->check(settings, changes);
}


void Context::clampToSettingsConstraints(SettingChange & change) const
{
    if (settings_constraints)
        settings_constraints->clamp(settings, change);
}

void Context::clampToSettingsConstraints(SettingsChanges & changes) const
{
    if (settings_constraints)
        settings_constraints->clamp(settings, changes);
}


String Context::getCurrentDatabase() const
{
    auto lock = getLock();
    return current_database;
}


String Context::getCurrentQueryId() const
{
    return client_info.current_query_id;
}


String Context::getInitialQueryId() const
{
    return client_info.initial_query_id;
}


void Context::setCurrentDatabase(const String & name)
{
    DatabaseCatalog::instance().assertDatabaseExists(name);
    auto lock = getLock();
    calculateAccessRights();
    current_database = name;
}


void Context::setCurrentQueryId(const String & query_id)
{
    if (!client_info.current_query_id.empty())
        throw Exception("Logical error: attempt to set query_id twice", ErrorCodes::LOGICAL_ERROR);

    String query_id_to_set = query_id;

    if (query_id_to_set.empty())    /// If the user did not submit his query_id, then we generate it ourselves.
    {
        /// Generate random UUID, but using lower quality RNG,
        ///  because Poco::UUIDGenerator::generateRandom method is using /dev/random, that is very expensive.
        /// NOTE: Actually we don't need to use UUIDs for query identifiers.
        /// We could use any suitable string instead.

        union
        {
            char bytes[16];
            struct
            {
                UInt64 a;
                UInt64 b;
            } words;
        } random;

        random.words.a = thread_local_rng(); //-V656
        random.words.b = thread_local_rng(); //-V656

        /// Use protected constructor.
        struct qUUID : Poco::UUID
        {
            qUUID(const char * bytes, Poco::UUID::Version version)
                : Poco::UUID(bytes, version) {}
        };

        query_id_to_set = qUUID(random.bytes, Poco::UUID::UUID_RANDOM).toString();
    }

    client_info.current_query_id = query_id_to_set;
}

void Context::killCurrentQuery()
{
    if (process_list_elem)
    {
        process_list_elem->cancelQuery(true);
    }
};

String Context::getDefaultFormat() const
{
    return default_format.empty() ? "TabSeparated" : default_format;
}


void Context::setDefaultFormat(const String & name)
{
    default_format = name;
}

MultiVersion<Macros>::Version Context::getMacros() const
{
    return shared->macros.get();
}

void Context::setMacros(std::unique_ptr<Macros> && macros)
{
    shared->macros.set(std::move(macros));
}

const Context & Context::getQueryContext() const
{
    if (!query_context)
        throw Exception("There is no query", ErrorCodes::THERE_IS_NO_QUERY);
    return *query_context;
}

Context & Context::getQueryContext()
{
    if (!query_context)
        throw Exception("There is no query", ErrorCodes::THERE_IS_NO_QUERY);
    return *query_context;
}

const Context & Context::getSessionContext() const
{
    if (!session_context)
        throw Exception("There is no session", ErrorCodes::THERE_IS_NO_SESSION);
    return *session_context;
}

Context & Context::getSessionContext()
{
    if (!session_context)
        throw Exception("There is no session", ErrorCodes::THERE_IS_NO_SESSION);
    return *session_context;
}

const Context & Context::getGlobalContext() const
{
    if (!global_context)
        throw Exception("Logical error: there is no global context", ErrorCodes::LOGICAL_ERROR);
    return *global_context;
}

Context & Context::getGlobalContext()
{
    if (!global_context)
        throw Exception("Logical error: there is no global context", ErrorCodes::LOGICAL_ERROR);
    return *global_context;
}


const EmbeddedDictionaries & Context::getEmbeddedDictionaries() const
{
    return getEmbeddedDictionariesImpl(false);
}

EmbeddedDictionaries & Context::getEmbeddedDictionaries()
{
    return getEmbeddedDictionariesImpl(false);
}


const ExternalDictionariesLoader & Context::getExternalDictionariesLoader() const
{
    std::lock_guard lock(shared->external_dictionaries_mutex);
    if (!shared->external_dictionaries_loader)
    {
        if (!this->global_context)
            throw Exception("Logical error: there is no global context", ErrorCodes::LOGICAL_ERROR);

        shared->external_dictionaries_loader.emplace(*this->global_context);
    }
    return *shared->external_dictionaries_loader;
}

ExternalDictionariesLoader & Context::getExternalDictionariesLoader()
{
    return const_cast<ExternalDictionariesLoader &>(const_cast<const Context *>(this)->getExternalDictionariesLoader());
}


const ExternalModelsLoader & Context::getExternalModelsLoader() const
{
    std::lock_guard lock(shared->external_models_mutex);
    if (!shared->external_models_loader)
    {
        if (!this->global_context)
            throw Exception("Logical error: there is no global context", ErrorCodes::LOGICAL_ERROR);

        shared->external_models_loader.emplace(*this->global_context);
    }
    return *shared->external_models_loader;
}

ExternalModelsLoader & Context::getExternalModelsLoader()
{
    return const_cast<ExternalModelsLoader &>(const_cast<const Context *>(this)->getExternalModelsLoader());
}


EmbeddedDictionaries & Context::getEmbeddedDictionariesImpl(const bool throw_on_error) const
{
    std::lock_guard lock(shared->embedded_dictionaries_mutex);

    if (!shared->embedded_dictionaries)
    {
        auto geo_dictionaries_loader = std::make_unique<GeoDictionariesLoader>();

        shared->embedded_dictionaries.emplace(
            std::move(geo_dictionaries_loader),
            *this->global_context,
            throw_on_error);
    }

    return *shared->embedded_dictionaries;
}


void Context::tryCreateEmbeddedDictionaries() const
{
    static_cast<void>(getEmbeddedDictionariesImpl(true));
}


void Context::setProgressCallback(ProgressCallback callback)
{
    /// Callback is set to a session or to a query. In the session, only one query is processed at a time. Therefore, the lock is not needed.
    progress_callback = callback;
}

ProgressCallback Context::getProgressCallback() const
{
    return progress_callback;
}


void Context::setProcessListElement(ProcessList::Element * elem)
{
    /// Set to a session or query. In the session, only one query is processed at a time. Therefore, the lock is not needed.
    process_list_elem = elem;
}

ProcessList::Element * Context::getProcessListElement() const
{
    return process_list_elem;
}


void Context::setUncompressedCache(size_t max_size_in_bytes)
{
    auto lock = getLock();

    if (shared->uncompressed_cache)
        throw Exception("Uncompressed cache has been already created.", ErrorCodes::LOGICAL_ERROR);

    shared->uncompressed_cache = std::make_shared<UncompressedCache>(max_size_in_bytes);
}


UncompressedCachePtr Context::getUncompressedCache() const
{
    auto lock = getLock();
    return shared->uncompressed_cache;
}


void Context::dropUncompressedCache() const
{
    auto lock = getLock();
    if (shared->uncompressed_cache)
        shared->uncompressed_cache->reset();
}


void Context::setMarkCache(size_t cache_size_in_bytes)
{
    auto lock = getLock();

    if (shared->mark_cache)
        throw Exception("Mark cache has been already created.", ErrorCodes::LOGICAL_ERROR);

    shared->mark_cache = std::make_shared<MarkCache>(cache_size_in_bytes);
}


MarkCachePtr Context::getMarkCache() const
{
    auto lock = getLock();
    return shared->mark_cache;
}


void Context::dropMarkCache() const
{
    auto lock = getLock();
    if (shared->mark_cache)
        shared->mark_cache->reset();
}


void Context::dropCaches() const
{
    auto lock = getLock();

    if (shared->uncompressed_cache)
        shared->uncompressed_cache->reset();

    if (shared->mark_cache)
        shared->mark_cache->reset();
}

BackgroundProcessingPool & Context::getBackgroundPool()
{
    auto lock = getLock();
    if (!shared->background_pool)
        shared->background_pool.emplace(settings.background_pool_size);
    return *shared->background_pool;
}

BackgroundProcessingPool & Context::getBackgroundMovePool()
{
    auto lock = getLock();
    if (!shared->background_move_pool)
    {
        BackgroundProcessingPool::PoolSettings pool_settings;
        auto & config = getConfigRef();
        pool_settings.thread_sleep_seconds = config.getDouble("background_move_processing_pool_thread_sleep_seconds", 10);
        pool_settings.thread_sleep_seconds_random_part = config.getDouble("background_move_processing_pool_thread_sleep_seconds_random_part", 1.0);
        pool_settings.thread_sleep_seconds_if_nothing_to_do = config.getDouble("background_move_processing_pool_thread_sleep_seconds_if_nothing_to_do", 0.1);
        pool_settings.task_sleep_seconds_when_no_work_min = config.getDouble("background_move_processing_pool_task_sleep_seconds_when_no_work_min", 10);
        pool_settings.task_sleep_seconds_when_no_work_max = config.getDouble("background_move_processing_pool_task_sleep_seconds_when_no_work_max", 600);
        pool_settings.task_sleep_seconds_when_no_work_multiplier = config.getDouble("background_move_processing_pool_task_sleep_seconds_when_no_work_multiplier", 1.1);
        pool_settings.task_sleep_seconds_when_no_work_random_part = config.getDouble("background_move_processing_pool_task_sleep_seconds_when_no_work_random_part", 1.0);
        pool_settings.tasks_metric = CurrentMetrics::BackgroundMovePoolTask;
        pool_settings.memory_metric = CurrentMetrics::MemoryTrackingInBackgroundMoveProcessingPool;
        shared->background_move_pool.emplace(settings.background_move_pool_size, pool_settings, "BackgroundMovePool", "BgMoveProcPool");
    }
    return *shared->background_move_pool;
}

BackgroundSchedulePool & Context::getSchedulePool()
{
    auto lock = getLock();
    if (!shared->schedule_pool)
        shared->schedule_pool.emplace(settings.background_schedule_pool_size);
    return *shared->schedule_pool;
}

void Context::setDDLWorker(std::unique_ptr<DDLWorker> ddl_worker)
{
    auto lock = getLock();
    if (shared->ddl_worker)
        throw Exception("DDL background thread has already been initialized.", ErrorCodes::LOGICAL_ERROR);
    shared->ddl_worker = std::move(ddl_worker);
}

DDLWorker & Context::getDDLWorker() const
{
    auto lock = getLock();
    if (!shared->ddl_worker)
        throw Exception("DDL background thread is not initialized.", ErrorCodes::LOGICAL_ERROR);
    return *shared->ddl_worker;
}

zkutil::ZooKeeperPtr Context::getZooKeeper() const
{
    std::lock_guard lock(shared->zookeeper_mutex);

    if (!shared->zookeeper)
        shared->zookeeper = std::make_shared<zkutil::ZooKeeper>(getConfigRef(), "zookeeper");
    else if (shared->zookeeper->expired())
        shared->zookeeper = shared->zookeeper->startNewSession();

    return shared->zookeeper;
}

void Context::resetZooKeeper() const
{
    std::lock_guard lock(shared->zookeeper_mutex);
    shared->zookeeper.reset();
}

bool Context::hasZooKeeper() const
{
    return getConfigRef().has("zookeeper");
}


void Context::setInterserverIOAddress(const String & host, UInt16 port)
{
    shared->interserver_io_host = host;
    shared->interserver_io_port = port;
}

std::pair<String, UInt16> Context::getInterserverIOAddress() const
{
    if (shared->interserver_io_host.empty() || shared->interserver_io_port == 0)
        throw Exception("Parameter 'interserver_http(s)_port' required for replication is not specified in configuration file.",
                        ErrorCodes::NO_ELEMENTS_IN_CONFIG);

    return { shared->interserver_io_host, shared->interserver_io_port };
}

void Context::setInterserverCredentials(const String & user_, const String & password)
{
    shared->interserver_io_user = user_;
    shared->interserver_io_password = password;
}

std::pair<String, String> Context::getInterserverCredentials() const
{
    return { shared->interserver_io_user, shared->interserver_io_password };
}

void Context::setInterserverScheme(const String & scheme)
{
    shared->interserver_scheme = scheme;
}

String Context::getInterserverScheme() const
{
    return shared->interserver_scheme;
}

void Context::setRemoteHostFilter(const Poco::Util::AbstractConfiguration & config)
{
    shared->remote_host_filter.setValuesFromConfig(config);
}

const RemoteHostFilter & Context::getRemoteHostFilter() const
{
    return shared->remote_host_filter;
}

UInt16 Context::getTCPPort() const
{
    auto lock = getLock();

    auto & config = getConfigRef();
    return config.getInt("tcp_port", DBMS_DEFAULT_PORT);
}

std::optional<UInt16> Context::getTCPPortSecure() const
{
    auto lock = getLock();

    auto & config = getConfigRef();
    if (config.has("tcp_port_secure"))
        return config.getInt("tcp_port_secure");
    return {};
}

std::shared_ptr<Cluster> Context::getCluster(const std::string & cluster_name) const
{
    auto res = getClusters().getCluster(cluster_name);

    if (!res)
        throw Exception("Requested cluster '" + cluster_name + "' not found", ErrorCodes::BAD_GET);

    return res;
}


std::shared_ptr<Cluster> Context::tryGetCluster(const std::string & cluster_name) const
{
    return getClusters().getCluster(cluster_name);
}


void Context::reloadClusterConfig()
{
    while (true)
    {
        ConfigurationPtr cluster_config;
        {
            std::lock_guard lock(shared->clusters_mutex);
            cluster_config = shared->clusters_config;
        }

        auto & config = cluster_config ? *cluster_config : getConfigRef();
        auto new_clusters = std::make_unique<Clusters>(config, settings);

        {
            std::lock_guard lock(shared->clusters_mutex);
            if (shared->clusters_config.get() == cluster_config.get())
            {
                shared->clusters = std::move(new_clusters);
                return;
            }

            /// Clusters config has been suddenly changed, recompute clusters
        }
    }
}


Clusters & Context::getClusters() const
{
    std::lock_guard lock(shared->clusters_mutex);
    if (!shared->clusters)
    {
        auto & config = shared->clusters_config ? *shared->clusters_config : getConfigRef();
        shared->clusters = std::make_unique<Clusters>(config, settings);
    }

    return *shared->clusters;
}


/// On repeating calls updates existing clusters and adds new clusters, doesn't delete old clusters
void Context::setClustersConfig(const ConfigurationPtr & config, const String & config_name)
{
    std::lock_guard lock(shared->clusters_mutex);

    shared->clusters_config = config;

    if (!shared->clusters)
        shared->clusters = std::make_unique<Clusters>(*shared->clusters_config, settings, config_name);
    else
        shared->clusters->updateClusters(*shared->clusters_config, settings, config_name);
}


void Context::setCluster(const String & cluster_name, const std::shared_ptr<Cluster> & cluster)
{
    std::lock_guard lock(shared->clusters_mutex);

    if (!shared->clusters)
        throw Exception("Clusters are not set", ErrorCodes::LOGICAL_ERROR);

    shared->clusters->setCluster(cluster_name, cluster);
}


void Context::initializeSystemLogs()
{
    auto lock = getLock();
    shared->system_logs.emplace(*global_context, getConfigRef());
}

void Context::initializeTraceCollector()
{
    shared->initializeTraceCollector(getTraceLog());
}

bool Context::hasTraceCollector() const
{
    return shared->hasTraceCollector();
}


std::shared_ptr<QueryLog> Context::getQueryLog()
{
    auto lock = getLock();

    if (!shared->system_logs)
        return {};

    return shared->system_logs->query_log;
}


std::shared_ptr<QueryThreadLog> Context::getQueryThreadLog()
{
    auto lock = getLock();

    if (!shared->system_logs)
        return {};

    return shared->system_logs->query_thread_log;
}


std::shared_ptr<PartLog> Context::getPartLog(const String & part_database)
{
    auto lock = getLock();

    /// No part log or system logs are shutting down.
    if (!shared->system_logs)
        return {};

    /// Will not log operations on system tables (including part_log itself).
    /// It doesn't make sense and not allow to destruct PartLog correctly due to infinite logging and flushing,
    /// and also make troubles on startup.
    if (part_database == DatabaseCatalog::SYSTEM_DATABASE)
        return {};

    return shared->system_logs->part_log;
}


std::shared_ptr<TraceLog> Context::getTraceLog()
{
    auto lock = getLock();

    if (!shared->system_logs)
        return {};

    return shared->system_logs->trace_log;
}


std::shared_ptr<TextLog> Context::getTextLog()
{
    auto lock = getLock();

    if (!shared->system_logs)
        return {};

    return shared->system_logs->text_log;
}


std::shared_ptr<MetricLog> Context::getMetricLog()
{
    auto lock = getLock();

    if (!shared->system_logs)
        return {};

    return shared->system_logs->metric_log;
}


CompressionCodecPtr Context::chooseCompressionCodec(size_t part_size, double part_size_ratio) const
{
    auto lock = getLock();

    if (!shared->compression_codec_selector)
    {
        constexpr auto config_name = "compression";
        auto & config = getConfigRef();

        if (config.has(config_name))
            shared->compression_codec_selector = std::make_unique<CompressionCodecSelector>(config, "compression");
        else
            shared->compression_codec_selector = std::make_unique<CompressionCodecSelector>();
    }

    return shared->compression_codec_selector->choose(part_size, part_size_ratio);
}


DiskPtr Context::getDisk(const String & name) const
{
    auto lock = getLock();

    auto disk_selector = getDiskSelector();

    return disk_selector->get(name);
}


DiskSelectorPtr Context::getDiskSelector() const
{
    auto lock = getLock();

    if (!shared->merge_tree_disk_selector)
    {
        constexpr auto config_name = "storage_configuration.disks";
        auto & config = getConfigRef();

        shared->merge_tree_disk_selector = std::make_shared<DiskSelector>(config, config_name, *this);
    }
    return shared->merge_tree_disk_selector;
}


StoragePolicyPtr Context::getStoragePolicy(const String & name) const
{
    auto lock = getLock();

    auto policy_selector = getStoragePolicySelector();

    return policy_selector->get(name);
}


StoragePolicySelectorPtr Context::getStoragePolicySelector() const
{
    auto lock = getLock();

    if (!shared->merge_tree_storage_policy_selector)
    {
        constexpr auto config_name = "storage_configuration.policies";
        auto & config = getConfigRef();

        shared->merge_tree_storage_policy_selector = std::make_shared<StoragePolicySelector>(config, config_name, getDiskSelector());
    }
    return shared->merge_tree_storage_policy_selector;
}


void Context::updateStorageConfiguration(const Poco::Util::AbstractConfiguration & config)
{
    auto lock = getLock();

    if (shared->merge_tree_disk_selector)
        shared->merge_tree_disk_selector = shared->merge_tree_disk_selector->updateFromConfig(config, "storage_configuration.disks", *this);

    if (shared->merge_tree_storage_policy_selector)
    {
        try
        {
            shared->merge_tree_storage_policy_selector = shared->merge_tree_storage_policy_selector->updateFromConfig(config, "storage_configuration.policies", shared->merge_tree_disk_selector);
        }
        catch (Exception & e)
        {
            LOG_ERROR(shared->log, "An error has occured while reloading storage policies, storage policies were not applied: " << e.message());
        }
    }
}


const MergeTreeSettings & Context::getMergeTreeSettings() const
{
    auto lock = getLock();

    if (!shared->merge_tree_settings)
    {
        auto & config = getConfigRef();
        MergeTreeSettings mt_settings;
        mt_settings.loadFromConfig("merge_tree", config);
        shared->merge_tree_settings.emplace(mt_settings);
    }

    return *shared->merge_tree_settings;
}


void Context::checkCanBeDropped(const String & database, const String & table, const size_t & size, const size_t & max_size_to_drop) const
{
    if (!max_size_to_drop || size <= max_size_to_drop)
        return;

    Poco::File force_file(getFlagsPath() + "force_drop_table");
    bool force_file_exists = force_file.exists();

    if (force_file_exists)
    {
        try
        {
            force_file.remove();
            return;
        }
        catch (...)
        {
            /// User should recreate force file on each drop, it shouldn't be protected
            tryLogCurrentException("Drop table check", "Can't remove force file to enable table or partition drop");
        }
    }

    String size_str = formatReadableSizeWithDecimalSuffix(size);
    String max_size_to_drop_str = formatReadableSizeWithDecimalSuffix(max_size_to_drop);
    std::stringstream ostr;

    ostr << "Table or Partition in " << backQuoteIfNeed(database) << "." << backQuoteIfNeed(table) << " was not dropped.\n"
         << "Reason:\n"
         << "1. Size (" << size_str << ") is greater than max_[table/partition]_size_to_drop (" << max_size_to_drop_str << ")\n"
         << "2. File '" << force_file.path() << "' intended to force DROP "
         << (force_file_exists ? "exists but not writeable (could not be removed)" : "doesn't exist") << "\n";

    ostr << "How to fix this:\n"
         << "1. Either increase (or set to zero) max_[table/partition]_size_to_drop in server config and restart ClickHouse\n"
         << "2. Either create forcing file " << force_file.path() << " and make sure that ClickHouse has write permission for it.\n"
         << "Example:\nsudo touch '" << force_file.path() << "' && sudo chmod 666 '" << force_file.path() << "'";

    throw Exception(ostr.str(), ErrorCodes::TABLE_SIZE_EXCEEDS_MAX_DROP_SIZE_LIMIT);
}


void Context::setMaxTableSizeToDrop(size_t max_size)
{
    // Is initialized at server startup and updated at config reload
    shared->max_table_size_to_drop.store(max_size, std::memory_order_relaxed);
}


void Context::checkTableCanBeDropped(const String & database, const String & table, const size_t & table_size) const
{
    size_t max_table_size_to_drop = shared->max_table_size_to_drop.load(std::memory_order_relaxed);

    checkCanBeDropped(database, table, table_size, max_table_size_to_drop);
}


void Context::setMaxPartitionSizeToDrop(size_t max_size)
{
    // Is initialized at server startup and updated at config reload
    shared->max_partition_size_to_drop.store(max_size, std::memory_order_relaxed);
}


void Context::checkPartitionCanBeDropped(const String & database, const String & table, const size_t & partition_size) const
{
    size_t max_partition_size_to_drop = shared->max_partition_size_to_drop.load(std::memory_order_relaxed);

    checkCanBeDropped(database, table, partition_size, max_partition_size_to_drop);
}


BlockInputStreamPtr Context::getInputFormat(const String & name, ReadBuffer & buf, const Block & sample, UInt64 max_block_size) const
{
    return FormatFactory::instance().getInput(name, buf, sample, *this, max_block_size);
}

BlockOutputStreamPtr Context::getOutputFormat(const String & name, WriteBuffer & buf, const Block & sample) const
{
    return FormatFactory::instance().getOutput(name, buf, sample, *this);
}

OutputFormatPtr Context::getOutputFormatProcessor(const String & name, WriteBuffer & buf, const Block & sample) const
{
    return FormatFactory::instance().getOutputFormat(name, buf, sample, *this);
}


time_t Context::getUptimeSeconds() const
{
    auto lock = getLock();
    return shared->uptime_watch.elapsedSeconds();
}


void Context::setConfigReloadCallback(ConfigReloadCallback && callback)
{
    /// Is initialized at server startup, so lock isn't required. Otherwise use mutex.
    shared->config_reload_callback = std::move(callback);
}

void Context::reloadConfig() const
{
    /// Use mutex if callback may be changed after startup.
    if (!shared->config_reload_callback)
        throw Exception("Can't reload config beacuse config_reload_callback is not set.", ErrorCodes::LOGICAL_ERROR);

    shared->config_reload_callback();
}


void Context::shutdown()
{
    shared->shutdown();
}


Context::ApplicationType Context::getApplicationType() const
{
    return shared->application_type;
}

void Context::setApplicationType(ApplicationType type)
{
    /// Lock isn't required, you should set it at start
    shared->application_type = type;
}

void Context::setDefaultProfiles(const Poco::Util::AbstractConfiguration & config)
{
    shared->default_profile_name = config.getString("default_profile", "default");
    shared->system_profile_name = config.getString("system_profile", shared->default_profile_name);
    setSetting("profile", shared->system_profile_name);
}

String Context::getDefaultProfileName() const
{
    return shared->default_profile_name;
}

String Context::getSystemProfileName() const
{
    return shared->system_profile_name;
}

String Context::getFormatSchemaPath() const
{
    return shared->format_schema_path;
}

void Context::setFormatSchemaPath(const String & path)
{
    shared->format_schema_path = path;
}

Context::SampleBlockCache & Context::getSampleBlockCache() const
{
    return getQueryContext().sample_block_cache;
}


bool Context::hasQueryParameters() const
{
    return !query_parameters.empty();
}


const NameToNameMap & Context::getQueryParameters() const
{
    return query_parameters;
}


void Context::setQueryParameter(const String & name, const String & value)
{
    if (!query_parameters.emplace(name, value).second)
        throw Exception("Duplicate name " + backQuote(name) + " of query parameter", ErrorCodes::BAD_ARGUMENTS);
}


#if USE_EMBEDDED_COMPILER

std::shared_ptr<CompiledExpressionCache> Context::getCompiledExpressionCache() const
{
    auto lock = getLock();
    return shared->compiled_expression_cache;
}

void Context::setCompiledExpressionCache(size_t cache_size)
{

    auto lock = getLock();

    if (shared->compiled_expression_cache)
        throw Exception("Compiled expressions cache has been already created.", ErrorCodes::LOGICAL_ERROR);

    shared->compiled_expression_cache = std::make_shared<CompiledExpressionCache>(cache_size);
}

void Context::dropCompiledExpressionCache() const
{
    auto lock = getLock();
    if (shared->compiled_expression_cache)
        shared->compiled_expression_cache->reset();
}

#endif


void Context::addXDBCBridgeCommand(std::unique_ptr<ShellCommand> cmd) const
{
    auto lock = getLock();
    shared->bridge_commands.emplace_back(std::move(cmd));
}


IHostContextPtr & Context::getHostContext()
{
    return host_context;
}


const IHostContextPtr & Context::getHostContext() const
{
    return host_context;
}


std::shared_ptr<ActionLocksManager> Context::getActionLocksManager()
{
    auto lock = getLock();

    if (!shared->action_locks_manager)
        shared->action_locks_manager = std::make_shared<ActionLocksManager>(getGlobalContext());

    return shared->action_locks_manager;
}


void Context::setExternalTablesInitializer(ExternalTablesInitializer && initializer)
{
    if (external_tables_initializer_callback)
        throw Exception("External tables initializer is already set", ErrorCodes::LOGICAL_ERROR);

    external_tables_initializer_callback = std::move(initializer);
}

void Context::initializeExternalTablesIfSet()
{
    if (external_tables_initializer_callback)
    {
        external_tables_initializer_callback(*this);
        /// Reset callback
        external_tables_initializer_callback = {};
    }
}


void Context::setInputInitializer(InputInitializer && initializer)
{
    if (input_initializer_callback)
        throw Exception("Input initializer is already set", ErrorCodes::LOGICAL_ERROR);

    input_initializer_callback = std::move(initializer);
}


void Context::initializeInput(const StoragePtr & input_storage)
{
    if (!input_initializer_callback)
        throw Exception("Input initializer is not set", ErrorCodes::LOGICAL_ERROR);

    input_initializer_callback(*this, input_storage);
    /// Reset callback
    input_initializer_callback = {};
}


void Context::setInputBlocksReaderCallback(InputBlocksReader && reader)
{
    if (input_blocks_reader)
        throw Exception("Input blocks reader is already set", ErrorCodes::LOGICAL_ERROR);

    input_blocks_reader = std::move(reader);
}


InputBlocksReader Context::getInputBlocksReaderCallback() const
{
    return input_blocks_reader;
}


void Context::resetInputCallbacks()
{
    if (input_initializer_callback)
        input_initializer_callback = {};

    if (input_blocks_reader)
        input_blocks_reader = {};
}


StorageID Context::resolveStorageID(StorageID storage_id, StorageNamespace where) const
{
    auto lock = getLock();
    std::optional<Exception> exc;
    auto resolved = resolveStorageIDImpl(std::move(storage_id), where, &exc);
    if (exc)
        throw *exc;
    return resolved;
}

StorageID Context::tryResolveStorageID(StorageID storage_id, StorageNamespace where) const
{
    auto lock = getLock();
    return resolveStorageIDImpl(std::move(storage_id), where, nullptr);
}

StorageID Context::resolveStorageIDImpl(StorageID storage_id, StorageNamespace where, std::optional<Exception> * exception) const
{
    if (storage_id.uuid != UUIDHelpers::Nil)
        return storage_id;

    if (storage_id.empty())
    {
        if (exception)
            exception->emplace("Both table name and UUID are empty", ErrorCodes::UNKNOWN_TABLE);
        return storage_id;
    }

    bool look_for_external_table = where & StorageNamespace::ResolveExternal;
    bool in_current_database = where & StorageNamespace::ResolveCurrentDatabase;
    bool in_specified_database = where & StorageNamespace::ResolveGlobal;

    if (!storage_id.database_name.empty())
    {
        if (in_specified_database)
            return storage_id;
        if (exception)
            exception->emplace("External and temporary tables have no database, but " +
                        storage_id.database_name + " is specified", ErrorCodes::UNKNOWN_TABLE);
        return StorageID::createEmpty();
    }

    if (look_for_external_table)
    {
        /// Global context should not contain temporary tables
        assert(global_context != this);

        auto resolved_id = StorageID::createEmpty();
        auto try_resolve = [&](const Context & context) -> bool
        {
            const auto & tables = context.external_tables_mapping;
            auto it = tables.find(storage_id.getTableName());
            if (it == tables.end())
                return false;
            resolved_id = it->second->getGlobalTableID();
            return true;
        };

        /// Firstly look for temporary table in current context
        if (try_resolve(*this))
            return resolved_id;

        /// If not found and current context was created from some query context, look for temporary table in query context
        bool is_local_context = query_context && query_context != this;
        if (is_local_context && try_resolve(*query_context))
            return resolved_id;

        /// If not found and current context was created from some session context, look for temporary table in session context
        bool is_local_or_query_context = session_context && session_context != this;
        if (is_local_or_query_context && try_resolve(*session_context))
            return resolved_id;
    }

    if (in_current_database)
    {
        if (current_database.empty())
        {
            if (exception)
                exception->emplace("Default database is not selected", ErrorCodes::UNKNOWN_DATABASE);
            return StorageID::createEmpty();
        }
        storage_id.database_name = current_database;
        return storage_id;
    }

    if (exception)
        exception->emplace("Cannot resolve database name for table " + storage_id.getNameForLogs(), ErrorCodes::UNKNOWN_TABLE);
    return StorageID::createEmpty();
}

}<|MERGE_RESOLUTION|>--- conflicted
+++ resolved
@@ -471,15 +471,6 @@
 const MergeList & Context::getMergeList() const { return shared->merge_list; }
 
 
-<<<<<<< HEAD
-=======
-Databases Context::getDatabases() const
-{
-    auto lock = getLock();
-    return shared->databases;
-}
-
->>>>>>> 05da1bff
 void Context::enableNamedSessions()
 {
     shared->named_sessions.emplace();
@@ -501,28 +492,6 @@
     return res;
 }
 
-<<<<<<< HEAD
-=======
-
-DatabasePtr Context::getDatabase(const String & database_name) const
-{
-    auto lock = getLock();
-    String db = resolveDatabase(database_name, current_database);
-    assertDatabaseExists(db);
-    return shared->databases[db];
-}
-
-DatabasePtr Context::tryGetDatabase(const String & database_name) const
-{
-    auto lock = getLock();
-    String db = resolveDatabase(database_name, current_database);
-    auto it = shared->databases.find(db);
-    if (it == shared->databases.end())
-        return {};
-    return it->second;
-}
-
->>>>>>> 05da1bff
 String Context::getPath() const
 {
     auto lock = getLock();
@@ -892,43 +861,11 @@
 
 void Context::addExternalTable(const String & table_name, TemporaryTableHolder && temporary_table)
 {
-<<<<<<< HEAD
     assert(global_context != this);
     auto lock = getLock();
     if (external_tables_mapping.end() != external_tables_mapping.find(table_name))
         throw Exception("Temporary table " + backQuoteIfNeed(table_name) + " already exists.", ErrorCodes::TABLE_ALREADY_EXISTS);
     external_tables_mapping.emplace(table_name, std::make_shared<TemporaryTableHolder>(std::move(temporary_table)));
-=======
-    TableAndCreateASTs::const_iterator jt = external_tables.find(table_name);
-    if (external_tables.end() == jt)
-        return StoragePtr();
-
-    return jt->second.first;
-}
-
-StoragePtr Context::getTable(const String & database_name, const String & table_name) const
-{
-    return getTable(StorageID(database_name, table_name));
-}
-
-StoragePtr Context::getTable(const StorageID & table_id) const
-{
-    std::optional<Exception> exc;
-    auto res = getTableImpl(table_id, &exc);
-    if (!res)
-        throw Exception(*exc);
-    return res;
-}
-
-StoragePtr Context::tryGetTable(const String & database_name, const String & table_name) const
-{
-    return getTableImpl(StorageID(database_name, table_name), {});
-}
-
-StoragePtr Context::tryGetTable(const StorageID & table_id) const
-{
-    return getTableImpl(table_id, {});
->>>>>>> 05da1bff
 }
 
 
