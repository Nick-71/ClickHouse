--- conflicted
+++ resolved
@@ -1764,7 +1764,6 @@
     return shared->action_locks_manager;
 }
 
-<<<<<<< HEAD
 void Context::setExternalTablesInitializer(ExternalTablesInitializer && initializer)
 {
     if (external_tables_initializer_callback)
@@ -1783,8 +1782,6 @@
     }
 }
 
-=======
->>>>>>> 29c7c369
 SessionCleaner::~SessionCleaner()
 {
     try
