--- conflicted
+++ resolved
@@ -960,13 +960,10 @@
                             command.partition, context_for_reading);
             });
 
-<<<<<<< HEAD
     if (isCompactPart(source_part))
         commands_for_part.additional_columns = source_part->columns.getNames();
 
     MutationsInterpreter mutations_interpreter(storage_from_source_part, commands_for_part, context_for_reading);
-=======
->>>>>>> fc9c31eb
 
     if (!isStorageTouchedByMutations(storage_from_source_part, commands_for_part, context_for_reading))
     {
@@ -1016,14 +1013,6 @@
 
     Poco::File(new_part_tmp_path).createDirectories();
 
-<<<<<<< HEAD
-=======
-    MutationsInterpreter mutations_interpreter(storage_from_source_part, commands_for_part, context_for_reading, true);
-    auto in = mutations_interpreter.execute(table_lock_holder);
-    const auto & updated_header = mutations_interpreter.getUpdatedHeader();
-
-    NamesAndTypesList all_columns = data.getColumns().getAllPhysical();
->>>>>>> fc9c31eb
     const auto data_settings = data.getSettings();
 
     Block in_header = in->getHeader();
